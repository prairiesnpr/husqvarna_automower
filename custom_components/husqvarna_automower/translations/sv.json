--- conflicted
+++ resolved
@@ -1,49 +1,3 @@
-<<<<<<< HEAD
-{
-    "config": {
-        "step": {
-            "reauth_confirm": {
-                "description": "Husqvarna Automower-integrationen måste autentiseras på nytt med Husqvarna",
-                "title": "Återautentisera integration"
-            }
-        },
-        "abort": {
-            "missing_configuration": "Komponenten är inte konfigurerad. Vänligen följ dokumentationen.",
-            "reauth_successful": "Återautentiseringen lyckades",
-            "single_instance_allowed": "Endast en konfiguration av Husqvarna Automower är tillåten."
-        }
-    },
-    "options": {
-        "step": {
-            "init": {
-                "data": {
-                    "enable_camera": "Aktivera kartkamera"
-                },
-                "description": "Aktivera kartkamera",
-                "title": "Husqvarna Automower-inställningar"
-            },
-            "config": {
-                "data": {
-                    "gps_top_left": "GPS-koordinater för det övre vänstra bildhörnet",
-                    "gps_bottom_right": "GPS-koordinater för det nedre högra bildhörnet",
-                    "mower_img_path": "Sökväg till bild på gräsklipparen",
-                    "map_img_path": "Sökväg till kartbilden"
-
-                },
-                "description": "Kamerainställningar",
-                "title": "Husqvarna Automower-inställningar"
-            }
-        }
-    },
-    "system_health": {
-        "info": {
-            "can_reach_server": "Husqvarna Token-server kan nås"
-        }
-    },
-    "application_credentials": {
-      "description": "Skapa ett konto på [Husqvarna developers portal]({oauth_creds_url}). Anslut Authentication API and Automower Connect API. Som redirect-URI anges https://my.home-assistant.io/redirect/oauth. Om du inte har konfigurerat My HomeAssistant, ange istället denna URL: {redirect_uri}"
-    }
-=======
 {
     "config": {
         "step": {
@@ -104,5 +58,4 @@
             }
         }
     }
->>>>>>> 81dd01a8
 }