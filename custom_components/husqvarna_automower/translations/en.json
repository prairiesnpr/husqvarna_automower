{
<<<<<<< HEAD
	"config": {
		"step": {
			"reauth_confirm": {
				"description": "The Husqvarna Automower integration needs to re-authenticate your account.",
				"title": "Reauthenticate Integration"
			}
		},
		"abort": {
			"missing_configuration": "The component is not configured. Please follow the documentation.",
			"reauth_successful": "The reauthentication was successful",
			"single_instance_allowed": "Only a single configuration of Husqvarna Automower is allowed."
		}
	},
	"options": {
		"step": {
			"select": {
				"menu_options": {
					"camera_select": "Configure Map Camera",
					"le_init": "Configure Low Energy Mode",
					"geofence_init": "Configure Zones"
				},
				"description": "Select Config Option",
				"title": "Husqvarna Automower Options"
			},
			"le_init": {
				"data": {
					"disable_le": "Disable Low Energy Mode."
				},
				"description": "Set Low Energy Mode",
				"title": "Husqvarna Automower Options"
			},
			"zone_edit": {"data": {
				"name": "Zone Name",
				"zone_coordinates": "Zone Coordinates lat,long;lat,long...",
				"display": "Show zone on map camera",
				"color": "Zone RGB color",
				"delete": "Delete this zone"
				},
				"description": "Configure Zone",
				"title": "Husqvarna Automower Options"
			},
			"camera_config": {
				"data": {
					"enable_camera": "Enable Map Camera",
					"gps_top_left": "GPS Coordinates of the Top Left Image Corner",
					"gps_bottom_right": "GPS Coordinates of the Bottom Right Image Corner",
					"mower_img_path": "Path to the mower location image",
					"map_img_path": "Path to the map image",
					"map_path_color": "Path RGB color",
					"map_img_rotation": "Amount, in degrees, image is rotated from true North",
					"home_location": "GPS Coordinates of the charging station."
				},
				"description": "Camera Settings",
				"title": "Husqvarna Automower Options"
			}
		},
		"error": {
			"invalid_str": "Lat and Lon required, usa a comma to seperate",
			"not_wgs84": "Coordinates are not valid, not in WGS84 datum",
			"cant_parse": "Coordinates are not valid, lat and lon sperated by a comma in signed degree format",
			"not_file": "Invalid path, not a file",
			"too_few_points": "Must have atleast 3 points to define a zone",
			"points_match": "Top Left and Bottom Right coordinates can't be the same",
			"not_image": "Seleted file is not a valid image",
			"color_error": "Values are RGB, seperated by a comma, 0-255",
			"rotation_error": "Value is in degrees and must be between -360 and 360"
		}
		},
	"system_health": {
		"info": {
			"can_reach_server": "Reach Husqvarna Token Server"
		}
	},
	"application_credentials": {
		"description": "Create an account on [Husqvarna developers portal]({oauth_creds_url}). Connect The Authentication API and Automower Connect API. As redirect-URI set https://my.home-assistant.io/redirect/oauth. If you haven't set up My HomeAssistant already. Enter this URL for your instance {redirect_uri}"
	},
	"entity": {
		"sensor": {
			"problem_list": {
				"state": {
					"off": "Off",
					"unknown": "Unknown",
					"stopped": "Stopped",
					"stopped_in_garden": "Stopped in garden",
					"not_applicable": "Not applicable",
					"none": "None",
					"week_schedule": "Week schedule",
					"park_override": "Park override",
					"sensor": "Weather timer",
					"daily_limit": "Daily limit",
					"fota": "Fota",
					"frost": "Frost"
				}
			},
			"mode_list": {
				"state": {
					"main_area": "Main area",
					"secondary_area": "Secondary area",
					"home": "Home",
					"demo": "Demo",
					"unknown": "Unknown"
				}
			}
		}
	},
	"issues": {
		"wrong_scope": {
			"title": "The scope of your token is wrong",
			"description": "To use websocket and instant mower state update change it. For more details go here: https://developer.husqvarnagroup.cloud/apis/automower-connect-api#websocket"
		}
	}
}
		
=======
    "config": {
        "step": {
            "reauth_confirm": {
                "description": "The Husqvarna Automower integration needs to re-authenticate with Husqvarna",
                "title": "Reauthenticate Integration"
            }
        },
        "abort": {
            "missing_configuration": "The component is not configured. Please follow the documentation.",
            "reauth_successful": "The reauthentication was successful",
            "single_instance_allowed": "Only a single configuration of Husqvarna Automower is allowed."
        }
    },
    "options": {
        "step": {
            "init": {
                "data": {
                    "enable_camera": "Enable Map Camera",
                    "disable_le": "Disbale Low Energy Mode"
                },
                "description": "Select Integration Options",
                "title": "Husqvarna Automower Options"
            },
            "config": {
                "data": {
                    "gps_top_left": "GPS Coordinates of the Top Left Image Corner",
                    "gps_bottom_right": "GPS Coordinates of the Bottom Right Image Corner",
                    "mower_img_path": "Path to the mower location image",
                    "map_img_path": "Path to the map image"
                },
                "description": "Camera Settings",
                "title": "Husqvarna Automower Options"
            }
        }
    },
    "system_health": {
        "info": {
            "can_reach_server": "Reach Husqvarna Token server"
        }
    },
    "application_credentials": {
        "description": "Create an account on [Husqvarna developers portal]({oauth_creds_url}). Connect The Authentication API and Automower Connect API. As redirect-URI set https://my.home-assistant.io/redirect/oauth. If you haven't set up My HomeAssistant already. Enter this URL for your instance {redirect_uri}"
    },
    "entity": {
        "sensor": {
            "problem_list": {
                "state": {
                    "off": "Off",
                    "unknown": "Unknown",
                    "stopped": "Stopped",
                    "stopped_in_garden": "Stopped in garden",
                    "not_applicable": "Not applicable",
                    "none": "None",
                    "week_schedule": "Week schedule",
                    "park_override": "Park override",
                    "sensor": "Weather timer",
                    "daily_limit": "Daily limit",
                    "fota": "Fota",
                    "frost": "Frost",
                    "parked_until_further_notice": "Parked until further notice"
                }
            },
            "mode_list": {
                "state": {
                    "main_area": "Main area",
                    "secondary_area": "Secondary area",
                    "home": "Home",
                    "demo": "Demo",
                    "unknown": "Unknown"
                }
            }
        },
        "vacuum": {
            "quirk": {
                "state": {
                    "cleaning": "Mowing"
                }
            }
        },
        "camera": {
            "quirk": {
                "state": {
					"cleaning": "Mowing",
					"docked": "Docked",
					"error": "Error",
					"idle": "[%key:common::state::idle%]",
					"off": "[%key:common::state::off%]",
					"on": "[%key:common::state::on%]",
					"paused": "[%key:common::state::paused%]",
					"returning": "Returning to dock"
				}
            }
        }
    },
    "issues": {
        "wrong_scope": {
            "title": "The scope of your token is wrong",
            "description": "To use websocket and instant mower state update change it. For more details go here: https://developer.husqvarnagroup.cloud/apis/automower-connect-api#websocket"
        }
    }
}
>>>>>>> 81dd01a8
<|MERGE_RESOLUTION|>--- conflicted
+++ resolved
@@ -1,5 +1,4 @@
 {
-<<<<<<< HEAD
 	"config": {
 		"step": {
 			"reauth_confirm": {
@@ -103,88 +102,6 @@
 					"unknown": "Unknown"
 				}
 			}
-		}
-	},
-	"issues": {
-		"wrong_scope": {
-			"title": "The scope of your token is wrong",
-			"description": "To use websocket and instant mower state update change it. For more details go here: https://developer.husqvarnagroup.cloud/apis/automower-connect-api#websocket"
-		}
-	}
-}
-		
-=======
-    "config": {
-        "step": {
-            "reauth_confirm": {
-                "description": "The Husqvarna Automower integration needs to re-authenticate with Husqvarna",
-                "title": "Reauthenticate Integration"
-            }
-        },
-        "abort": {
-            "missing_configuration": "The component is not configured. Please follow the documentation.",
-            "reauth_successful": "The reauthentication was successful",
-            "single_instance_allowed": "Only a single configuration of Husqvarna Automower is allowed."
-        }
-    },
-    "options": {
-        "step": {
-            "init": {
-                "data": {
-                    "enable_camera": "Enable Map Camera",
-                    "disable_le": "Disbale Low Energy Mode"
-                },
-                "description": "Select Integration Options",
-                "title": "Husqvarna Automower Options"
-            },
-            "config": {
-                "data": {
-                    "gps_top_left": "GPS Coordinates of the Top Left Image Corner",
-                    "gps_bottom_right": "GPS Coordinates of the Bottom Right Image Corner",
-                    "mower_img_path": "Path to the mower location image",
-                    "map_img_path": "Path to the map image"
-                },
-                "description": "Camera Settings",
-                "title": "Husqvarna Automower Options"
-            }
-        }
-    },
-    "system_health": {
-        "info": {
-            "can_reach_server": "Reach Husqvarna Token server"
-        }
-    },
-    "application_credentials": {
-        "description": "Create an account on [Husqvarna developers portal]({oauth_creds_url}). Connect The Authentication API and Automower Connect API. As redirect-URI set https://my.home-assistant.io/redirect/oauth. If you haven't set up My HomeAssistant already. Enter this URL for your instance {redirect_uri}"
-    },
-    "entity": {
-        "sensor": {
-            "problem_list": {
-                "state": {
-                    "off": "Off",
-                    "unknown": "Unknown",
-                    "stopped": "Stopped",
-                    "stopped_in_garden": "Stopped in garden",
-                    "not_applicable": "Not applicable",
-                    "none": "None",
-                    "week_schedule": "Week schedule",
-                    "park_override": "Park override",
-                    "sensor": "Weather timer",
-                    "daily_limit": "Daily limit",
-                    "fota": "Fota",
-                    "frost": "Frost",
-                    "parked_until_further_notice": "Parked until further notice"
-                }
-            },
-            "mode_list": {
-                "state": {
-                    "main_area": "Main area",
-                    "secondary_area": "Secondary area",
-                    "home": "Home",
-                    "demo": "Demo",
-                    "unknown": "Unknown"
-                }
-            }
         },
         "vacuum": {
             "quirk": {
@@ -206,13 +123,12 @@
 					"returning": "Returning to dock"
 				}
             }
-        }
-    },
-    "issues": {
-        "wrong_scope": {
-            "title": "The scope of your token is wrong",
-            "description": "To use websocket and instant mower state update change it. For more details go here: https://developer.husqvarnagroup.cloud/apis/automower-connect-api#websocket"
-        }
-    }
-}
->>>>>>> 81dd01a8
+		}
+	},
+	"issues": {
+		"wrong_scope": {
+			"title": "The scope of your token is wrong",
+			"description": "To use websocket and instant mower state update change it. For more details go here: https://developer.husqvarnagroup.cloud/apis/automower-connect-api#websocket"
+		}
+	}
+}