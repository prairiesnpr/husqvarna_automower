"""Platform for Husqvarna Automower camera integration."""

import io
import json
import logging
import math
from datetime import datetime
from typing import Optional

import numpy as np
<<<<<<< HEAD
from geopy.distance import distance, geodesic
from homeassistant.components.camera import SUPPORT_ON_OFF, Camera
=======

from homeassistant.components.camera import Camera, CameraEntityFeature
>>>>>>> b0cc6e62
from homeassistant.config_entries import ConfigEntry
from homeassistant.const import Platform
from homeassistant.core import HomeAssistant
from homeassistant.helpers.entity_platform import AddEntitiesCallback
from homeassistant.helpers.entity_registry import async_get
from PIL import Image, ImageDraw

from .const import (
    ADD_CAMERAS,
    CONF_ZONES,
    DOMAIN,
    ENABLE_CAMERA,
    GPS_BOTTOM_RIGHT,
    GPS_TOP_LEFT,
    HOME_LOCATION,
    MAP_IMG_PATH,
    MAP_IMG_ROTATION,
    MAP_PATH_COLOR,
    MOWER_IMG_PATH,
    ZONE_COLOR,
    ZONE_COORD,
    ZONE_DISPLAY,
    ZONE_MOWERS,
)
from .entity import AutomowerEntity
from .vacuum import HusqvarnaAutomowerStateMixin

GpsPoint = tuple[float, float]
ImgPoint = tuple[int, int]
ImgDimensions = tuple[int, int]

_LOGGER = logging.getLogger(__name__)


async def async_setup_entry(
    hass: HomeAssistant, entry: ConfigEntry, async_add_entities: AddEntitiesCallback
) -> None:
    """Set up select platform."""
    coordinator = hass.data[DOMAIN][entry.entry_id]
    entity_list = []
    for idx, ent in enumerate(coordinator.session.data["data"]):
        if entry.options.get(ent["id"], {}).get(ENABLE_CAMERA):
            entity_list.append(AutomowerCamera(coordinator, idx, entry))

    async_add_entities(entity_list)


class AutomowerCamera(HusqvarnaAutomowerStateMixin, Camera, AutomowerEntity):
    """Representation of the AutomowerCamera element."""

    _attr_frame_interval: float = 300
    _attr_translation_key = "mower_cam"

    def __init__(self, session, idx, entry) -> None:
        """Initialize AutomowerCamera."""
        Camera.__init__(self)
        AutomowerEntity.__init__(self, session, idx)

        self.entry = entry
        self._position_history = {}
        self._attr_unique_id = f"{self.mower_id}_camera"
        self.options = self.entry.options.get(self.mower_id, {})
        self.home_location = self.options.get(HOME_LOCATION, None)
        self._image = Image.new(mode="RGB", size=(200, 200))
        self._map_image = None
        self._overlay_image = None
        self._path_color = self.options.get(MAP_PATH_COLOR, [255, 0, 0])
        self._last_update = None
        self._update_frequency = 0
        self._avg_update_frequency = 0
        self._px_meter = 1
        self._c_img_wgs84 = (0, 0)
        self._c_img_px = (0, 0)
        self._mwr_id_to_idx = {}

        for idx, ent in enumerate(session.session.data["data"]):
            self._mwr_id_to_idx[session.session.data["data"][idx]["id"]] = idx

        self._additional_cameras = self.options.get(ADD_CAMERAS, [])

        if self.options.get(ENABLE_CAMERA, False):
            self._top_left_coord = self.options.get(GPS_TOP_LEFT)
            self._bottom_right_coord = self.options.get(GPS_BOTTOM_RIGHT)
            self._map_rotation = self.options.get(MAP_IMG_ROTATION, 0)
            self._load_map_image()
            self._find_image_scale()
            self._load_mower_image()
            self._overlay_zones()
            self.coordinator.session.register_data_callback(
                lambda data: self._generate_image(data), schedule_immediately=True
            )
        else:
            self._attr_entity_registry_enabled_default = True
            r_earth = 6378000  # meters
            offset = 100  # meters
            pi = 3.14
            lat = AutomowerEntity.get_mower_attributes(self)["positions"][0]["latitude"]
            lon = AutomowerEntity.get_mower_attributes(self)["positions"][0][
                "longitude"
            ]
            top_left_lat = lat - (offset / r_earth) * (180 / pi)
            top_left_lon = lon - (offset / r_earth) * (180 / pi) / math.cos(
                lat * pi / 180
            )
            bottom_right_lat = lat + (offset / r_earth) * (180 / pi)
            bottom_right_lon = lon + (offset / r_earth) * (180 / pi) / math.cos(
                lat * pi / 180
            )
            self._top_left_coord = (top_left_lat, top_left_lon)
            self._bottom_right_coord = (bottom_right_lat, bottom_right_lon)
            self._map_rotation = 0

    @property
    def model(self) -> str:
        """Return the mower model."""
<<<<<<< HEAD
        return self._model
=======
        return self.model_name
>>>>>>> b0cc6e62

    async def async_camera_image(
        self, width: Optional[int] = None, height: Optional[int] = None
    ) -> Optional[bytes]:
        """Return the camera image."""
        return await self._image_to_bytes(width, height)

    def _load_map_image(self):
        """Load the map image."""
        map_image_path = self.options.get(MAP_IMG_PATH)
        self._map_image = Image.open(map_image_path, "r").convert("RGBA")

    def _load_mower_image(self):
        """Load the mower overlay image."""
        overlay_path = self.options.get(MOWER_IMG_PATH)
        self._overlay_image = Image.open(overlay_path, "r")
        mower_img_w = 64
        mower_wpercent = mower_img_w / float(self._overlay_image.size[0])
        hsize = int((float(self._overlay_image.size[1]) * float(mower_wpercent)))
        self._overlay_image = self._overlay_image.resize(
            (mower_img_w, hsize), Image.LANCZOS
        )

    def _overlay_zones(self) -> None:
        """Draw zone overlays."""
        zones = json.loads(self.entry.options.get(CONF_ZONES, "{}"))

        if not isinstance(zones, dict):
            return

        for zone_id, zone in zones.items():
            if self.mower_id in zone.get(ZONE_MOWERS, []) and zone.get(
                ZONE_DISPLAY, False
            ):
                zone_poly = [
                    self._scale_to_img(
                        point, (self._map_image.size[0], self._map_image.size[1])
                    )
                    for point in zone.get(ZONE_COORD)
                ]

                if len(zone_poly) < 3:
                    return

                poly_img = Image.new(
                    "RGBA", (self._map_image.size[0], self._map_image.size[1])
                )
                pdraw = ImageDraw.Draw(poly_img)

                zone_color = zone.get(ZONE_COLOR, [255, 255, 255])

                pdraw.polygon(
                    zone_poly,
                    fill=tuple(zone_color + [25]),
                    outline=tuple(zone_color + [255]),
                )
                self._map_image.paste(poly_img, mask=poly_img)

    async def _image_to_bytes(
        self, width: Optional[int] = None, height: Optional[int] = None
    ) -> Optional[bytes]:
        img_byte_arr = io.BytesIO()
        map_image = self._image.copy()
        if width and height:
            map_image.thumbnail((width, height), Image.Resampling.LANCZOS)
        map_image.save(img_byte_arr, format="PNG")
        return img_byte_arr.getvalue()

    def turn_on(self):
        """Turn the camera on."""
        self.coordinator.session.register_data_callback(
            lambda data: self._generate_image(data), schedule_immediately=True
        )

    def turn_off(self):
        """Turn the camera off."""
        self.coordinator.session.unregister_data_callback(
            lambda data: self._generate_image(data)
        )

    @property
    def supported_features(self) -> int:
        """Show supported features."""
        return CameraEntityFeature.ON_OFF

    def _find_image_scale(self):
        """Find the scale ration in m/px and center of image."""
        h_w = (
            self._map_image.size[0],
            self._map_image.size[1],
        )  # Height/Width of image
        self._c_img_px = int((0 + h_w[0]) / 2), int(
            (0 + h_w[1]) / 2
        )  # Center of image in pixels

        # Center of image in lat/long
        self._c_img_wgs84 = (
            (self._top_left_coord[0] + self._bottom_right_coord[0]) / 2,
            (self._top_left_coord[1] + self._bottom_right_coord[1]) / 2,
        )

        # Length of hypotenuse in meters
        len_wgs84_m = geodesic(self._top_left_coord, self._bottom_right_coord).meters

        # Length of hypotenuse in pixels
        len_px = int(math.dist((0, 0), h_w))

        self._px_meter = len_px / len_wgs84_m  # Scale in pixels/meter

        _LOGGER.debug(
            "Center px: %s, Center WGS84: %s, Len (m): %s, Len (px): %s, px/m: %s, Img HW (px): %s",
            self._c_img_px,
            self._c_img_wgs84,
            len_wgs84_m,
            len_px,
            self._px_meter,
            h_w,
        )

    def _calculate_update_frequency(self) -> None:
        """Calculate the camera update frequecy."""
        if self._last_update is not None:
            update_frequency = (datetime.now() - self._last_update).seconds
            if update_frequency > 0:
                self._update_frequency = update_frequency
                self._avg_update_frequency = (
                    self._avg_update_frequency + self._update_frequency
                ) / 2
        self._last_update = datetime.now()

    def _generate_image_cam(
        self,
        is_home: bool,
        home_location: GpsPoint,
        position_history: list,
        mower_id: str,
        path_color: list,
        map_image: Image.Image,
    ) -> None:
        """Create image and mower overlay."""
        if is_home and home_location:
            location = home_location
        else:
            location = (
                position_history[0]["latitude"],
                position_history[0]["longitude"],
            )
        if len(position_history) == 1:
            self._position_history[mower_id] = (
                position_history + self._position_history[mower_id]
            )
            position_history = self._position_history[mower_id]
        else:
            self._position_history[mower_id] = position_history

        x1, y1 = self._scale_to_img(location, (map_image.size[0], map_image.size[1]))
        img_draw = ImageDraw.Draw(map_image)

        for i in range(len(position_history) - 1, 0, -1):
            point_1 = (
                position_history[i]["latitude"],
                position_history[i]["longitude"],
            )
            scaled_loc_1 = self._scale_to_img(
                point_1, (map_image.size[0], map_image.size[1])
            )
            point_2 = (
                position_history[i - 1]["latitude"],
                position_history[i - 1]["longitude"],
            )
            scaled_loc_2 = self._scale_to_img(
                point_2, (map_image.size[0], map_image.size[1])
            )
            plot_points = self._find_points_on_line(scaled_loc_1, scaled_loc_2)
            for p in range(0, len(plot_points) - 1, 2):
                img_draw.line(
                    (plot_points[p], plot_points[p + 1]),
                    fill=tuple(path_color + [255]),
                    width=2,
                )

        img_w, img_h = self._overlay_image.size

        map_image.paste(
            self._overlay_image, (x1 - img_w // 2, y1 - img_h), self._overlay_image
        )
        return map_image

    def _generate_image(self, data: dict) -> None:
        """Generate the image."""
        self._calculate_update_frequency()

        map_image = self._map_image.copy()

        if self._additional_cameras:
            for add_cam in self._additional_cameras:
                extra_cam = AutomowerEntity(
                    self.coordinator, self._mwr_id_to_idx[add_cam]
                )
                options = self.entry.options.get(add_cam, {})
                home_location = options.get(HOME_LOCATION, None)
                path_color = options.get(MAP_PATH_COLOR, [255, 0, 0])
                cam_position_history = extra_cam.get_mower_attributes()["positions"]
                map_image = self._generate_image_cam(
                    extra_cam._is_home,
                    home_location,
                    cam_position_history,
                    extra_cam.mower_id,
                    path_color,
                    map_image,
                )

        position_history = AutomowerEntity.get_mower_attributes(self)["positions"]

        map_image = self._generate_image_cam(
            self._is_home,
            self.home_location,
            position_history,
            self.mower_id,
            self._path_color,
            map_image,
        )

        self._image = map_image

    def _find_points_on_line(
        self, point_1: ImgPoint, point_2: ImgPoint
    ) -> list[ImgPoint]:
        dash_length = 10
        line_length = math.sqrt(
            (point_2[0] - point_1[0]) ** 2 + (point_2[1] - point_1[1]) ** 2
        )
        dashes = int(line_length // dash_length)

        points = []
        points.append(point_1)
        for i in range(dashes):
            points.append(self._get_point_on_vector(points[-1], point_2, dash_length))

        points.append(point_2)

        return points

    def _get_point_on_vector(
        self, initial_pt: ImgPoint, terminal_pt: ImgPoint, distance: int
    ) -> ImgPoint:
        """Find a point on a vector."""
        v = np.array(initial_pt, dtype=float)
        u = np.array(terminal_pt, dtype=float)
        n = v - u
        n /= np.linalg.norm(n, 2)
        point = v - distance * n

        return tuple(point)

    def _scale_to_img(self, lat_lon: GpsPoint, h_w: ImgDimensions) -> ImgPoint:
        """Convert from latitude and longitude to the image pixels."""
        bearing_res = distance(self._c_img_wgs84, lat_lon).geod.Inverse(
            self._c_img_wgs84[0], self._c_img_wgs84[1], lat_lon[0], lat_lon[1]
        )
        c_bearing_deg = bearing_res.get("azi1")
        c_plt_pnt_m = bearing_res.get("s12") * 1000
        c_bearing = math.radians(c_bearing_deg - 90 + self._map_rotation)

        new_pnt_px = (
            self._c_img_px[0] + (c_plt_pnt_m * self._px_meter * math.cos(c_bearing)),
            self._c_img_px[1] + (c_plt_pnt_m * self._px_meter * math.sin(c_bearing)),
        )

        return int(new_pnt_px[0]), int(new_pnt_px[1])<|MERGE_RESOLUTION|>--- conflicted
+++ resolved
@@ -8,13 +8,8 @@
 from typing import Optional
 
 import numpy as np
-<<<<<<< HEAD
 from geopy.distance import distance, geodesic
-from homeassistant.components.camera import SUPPORT_ON_OFF, Camera
-=======
-
 from homeassistant.components.camera import Camera, CameraEntityFeature
->>>>>>> b0cc6e62
 from homeassistant.config_entries import ConfigEntry
 from homeassistant.const import Platform
 from homeassistant.core import HomeAssistant
@@ -130,11 +125,7 @@
     @property
     def model(self) -> str:
         """Return the mower model."""
-<<<<<<< HEAD
-        return self._model
-=======
         return self.model_name
->>>>>>> b0cc6e62
 
     async def async_camera_image(
         self, width: Optional[int] = None, height: Optional[int] = None
