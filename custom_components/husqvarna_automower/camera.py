--- conflicted
+++ resolved
@@ -12,13 +12,6 @@
 from homeassistant.config_entries import ConfigEntry
 from homeassistant.core import HomeAssistant
 from homeassistant.helpers.entity_platform import AddEntitiesCallback
-<<<<<<< HEAD
-from homeassistant.components.camera import Camera, CameraEntityFeature
-
-from .entity import AutomowerEntity
-from .vacuum import HusqvarnaAutomowerStateMixin
-=======
->>>>>>> b3557414
 
 from .const import (
     DOMAIN,
@@ -26,11 +19,7 @@
     GPS_BOTTOM_RIGHT,
     GPS_TOP_LEFT,
     MAP_IMG_PATH,
-<<<<<<< HEAD
     HOME_LOCATION,
-=======
-    MOWER_IMG_PATH,
->>>>>>> b3557414
 )
 from .entity import AutomowerEntity
 from .vacuum import HusqvarnaAutomowerStateMixin
