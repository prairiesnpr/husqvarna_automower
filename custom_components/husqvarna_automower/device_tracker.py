--- conflicted
+++ resolved
@@ -1,48 +1,45 @@
-"""Platform for Husqvarna Automower device tracker integration."""
-from homeassistant.components.device_tracker import SourceType
-from homeassistant.components.device_tracker.config_entry import TrackerEntity
-from homeassistant.config_entries import ConfigEntry
-from homeassistant.core import HomeAssistant
-from homeassistant.helpers.entity_platform import AddEntitiesCallback
-
-from .const import DOMAIN
-from .entity import AutomowerEntity
-
-
-async def async_setup_entry(
-    hass: HomeAssistant, entry: ConfigEntry, async_add_entities: AddEntitiesCallback
-) -> None:
-    """Set up device_tracker platform."""
-    session = hass.data[DOMAIN][entry.entry_id]
-    async_add_entities(
-        AutomowerTracker(session, idx) for idx, ent in enumerate(session.data["data"])
-    )
-
-
-class AutomowerTracker(TrackerEntity, AutomowerEntity):
-    """Defining the Device Tracker Entity."""
-
-    def __init__(self, session, idx):
-<<<<<<< HEAD
-=======
-        """Initialize AutomowerDeviceTracker."""
->>>>>>> 45046f88
-        super().__init__(session, idx)
-        self._attr_unique_id = f"{self.mower_id}_dt"
-
-    @property
-    def source_type(self) -> str:
-        """Return the source type, eg gps or router, of the device."""
-        return SourceType.GPS
-
-    @property
-    def latitude(self) -> float:
-        """Return latitude value of the device."""
-        lat = AutomowerEntity.get_mower_attributes(self)["positions"][0]["latitude"]
-        return lat
-
-    @property
-    def longitude(self) -> float:
-        """Return longitude value of the device."""
-        lon = AutomowerEntity.get_mower_attributes(self)["positions"][0]["longitude"]
-        return lon
+"""Platform for Husqvarna Automower device tracker integration."""
+from homeassistant.components.device_tracker import SourceType
+from homeassistant.components.device_tracker.config_entry import TrackerEntity
+from homeassistant.config_entries import ConfigEntry
+from homeassistant.core import HomeAssistant
+from homeassistant.helpers.entity_platform import AddEntitiesCallback
+
+from .const import DOMAIN
+from .entity import AutomowerEntity
+
+
+async def async_setup_entry(
+    hass: HomeAssistant, entry: ConfigEntry, async_add_entities: AddEntitiesCallback
+) -> None:
+    """Set up device_tracker platform."""
+    session = hass.data[DOMAIN][entry.entry_id]
+    async_add_entities(
+        AutomowerTracker(session, idx) for idx, ent in enumerate(session.data["data"])
+    )
+
+
+class AutomowerTracker(TrackerEntity, AutomowerEntity):
+    """Defining the Device Tracker Entity."""
+
+    def __init__(self, session, idx):
+        """Initialize AutomowerDeviceTracker."""
+        super().__init__(session, idx)
+        self._attr_unique_id = f"{self.mower_id}_dt"
+
+    @property
+    def source_type(self) -> str:
+        """Return the source type, eg gps or router, of the device."""
+        return SourceType.GPS
+
+    @property
+    def latitude(self) -> float:
+        """Return latitude value of the device."""
+        lat = AutomowerEntity.get_mower_attributes(self)["positions"][0]["latitude"]
+        return lat
+
+    @property
+    def longitude(self) -> float:
+        """Return longitude value of the device."""
+        lon = AutomowerEntity.get_mower_attributes(self)["positions"][0]["longitude"]
+        return lon