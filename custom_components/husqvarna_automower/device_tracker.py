--- conflicted
+++ resolved
@@ -1,57 +1,54 @@
-"""Platform for Husqvarna Automower device tracker integration."""
-from homeassistant.components.device_tracker import SOURCE_TYPE_GPS
-from homeassistant.components.device_tracker.config_entry import TrackerEntity
-from homeassistant.config_entries import ConfigEntry
-from homeassistant.core import HomeAssistant
-from homeassistant.helpers.entity_platform import AddEntitiesCallback
-
-from .const import DOMAIN
-from .entity import AutomowerEntity
-
-
-async def async_setup_entry(
-    hass: HomeAssistant, entry: ConfigEntry, async_add_entities: AddEntitiesCallback
-) -> None:
-    """Set up device_tracker platform."""
-    session = hass.data[DOMAIN][entry.entry_id]
-    async_add_entities(
-        AutomowerTracker(session, idx) for idx, ent in enumerate(session.data["data"])
-    )
-
-
-class AutomowerTracker(TrackerEntity, AutomowerEntity):
-    """Defining the Device Tracker Entity."""
-
-<<<<<<< HEAD
-    def __init__(self, session, idx):
-        """Initialize AutomowerTracker."""
-        super().__init__(session, idx)
-        self._attr_unique_id = f"{self.mower_id}_dt"
-=======
-    @property
-    def name(self) -> str:
-        """Return the name of the entity."""
-        return self.mower_name
-
-    @property
-    def unique_id(self) -> str:
-        """Return a unique identifier for this entity."""
-        return f"{self.mower_id}_dt"
->>>>>>> 1acc1c7f
-
-    @property
-    def source_type(self) -> str:
-        """Return the source type, eg gps or router, of the device."""
-        return SOURCE_TYPE_GPS
-
-    @property
-    def latitude(self) -> float:
-        """Return latitude value of the device."""
-        lat = AutomowerEntity.get_mower_attributes(self)["positions"][0]["latitude"]
-        return lat
-
-    @property
-    def longitude(self) -> float:
-        """Return longitude value of the device."""
-        lon = AutomowerEntity.get_mower_attributes(self)["positions"][0]["longitude"]
-        return lon
+"""Platform for Husqvarna Automower device tracker integration."""
+from homeassistant.components.device_tracker import SOURCE_TYPE_GPS
+from homeassistant.components.device_tracker.config_entry import TrackerEntity
+from homeassistant.config_entries import ConfigEntry
+from homeassistant.core import HomeAssistant
+from homeassistant.helpers.entity_platform import AddEntitiesCallback
+
+from .const import DOMAIN
+from .entity import AutomowerEntity
+
+
+async def async_setup_entry(
+    hass: HomeAssistant, entry: ConfigEntry, async_add_entities: AddEntitiesCallback
+) -> None:
+    """Set up device_tracker platform."""
+    session = hass.data[DOMAIN][entry.entry_id]
+    async_add_entities(
+        AutomowerTracker(session, idx) for idx, ent in enumerate(session.data["data"])
+    )
+
+
+class AutomowerTracker(TrackerEntity, AutomowerEntity):
+    """Defining the Device Tracker Entity."""
+
+    def __init__(self, session, idx):
+        """Initialize AutomowerTracker."""
+        super().__init__(session, idx)
+
+    @property
+    def name(self) -> str:
+        """Return the name of the entity."""
+        return self.mower_name
+
+    @property
+    def unique_id(self) -> str:
+        """Return a unique identifier for this entity."""
+        return f"{self.mower_id}_dt"
+
+    @property
+    def source_type(self) -> str:
+        """Return the source type, eg gps or router, of the device."""
+        return SOURCE_TYPE_GPS
+
+    @property
+    def latitude(self) -> float:
+        """Return latitude value of the device."""
+        lat = AutomowerEntity.get_mower_attributes(self)["positions"][0]["latitude"]
+        return lat
+
+    @property
+    def longitude(self) -> float:
+        """Return longitude value of the device."""
+        lon = AutomowerEntity.get_mower_attributes(self)["positions"][0]["longitude"]
+        return lon