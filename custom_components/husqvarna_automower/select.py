<<<<<<< HEAD
"""Platform for Husqvarna Automower device tracker integration."""
import json
import logging

from homeassistant.components.select import SelectEntity
from homeassistant.config_entries import ConfigEntry
from homeassistant.core import HomeAssistant
from homeassistant.helpers.entity import EntityCategory
from homeassistant.helpers.entity_platform import AddEntitiesCallback
from homeassistant.helpers.update_coordinator import UpdateFailed

from .const import DOMAIN, HEADLIGHTMODES
from .entity import AutomowerEntity

_LOGGER = logging.getLogger(__name__)


async def async_setup_entry(
    hass: HomeAssistant, entry: ConfigEntry, async_add_entities: AddEntitiesCallback
) -> None:
    """Set up select platform."""
    coordinator = hass.data[DOMAIN][entry.entry_id]
    async_add_entities(
        AutomowerSelect(coordinator, idx)
        for idx, ent in enumerate(coordinator.session.data["data"])
        if not coordinator.session.data["data"][idx]["attributes"]["system"]["model"]
        in ["550", "Ceora"]
        and coordinator.session.data["data"][idx]["attributes"]["headlight"]["mode"]
        is not None
    )


class AutomowerSelect(SelectEntity, AutomowerEntity):
    """Defining the Headlight Mode Select Entity."""

    _attr_options = HEADLIGHTMODES
    _attr_icon = "mdi:car-light-high"
    _attr_entity_category = EntityCategory.CONFIG
    _attr_name = "Headlight mode"

    def __init__(self, session, idx):
        """Initialize AutomowerSelect."""
        super().__init__(session, idx)
        self._attr_unique_id = f"{self.mower_id}_headlight_mode"

    @property
    def available(self) -> bool:
        """Return True if the device is available."""
        available = self.get_mower_attributes()["metadata"]["connected"]
        return available

    @property
    def current_option(self) -> str:
        """Return a the current option for the entity."""
        mower_attributes = AutomowerEntity.get_mower_attributes(self)
        return mower_attributes["headlight"]["mode"]

    async def async_select_option(self, option: str) -> None:
        """Change the selected option."""
        command_type = "settings"
        string = {
            "data": {
                "type": "settings",
                "attributes": {"headlight": {"mode": option}},
            }
        }
        payload = json.dumps(string)
        try:
            await self.coordinator.session.action(self.mower_id, payload, command_type)
        except Exception as exception:
            raise UpdateFailed(exception) from exception
=======
"""Platform for Husqvarna Automower device tracker integration."""
import json
import logging

from homeassistant.components.select import SelectEntity
from homeassistant.config_entries import ConfigEntry
from homeassistant.core import HomeAssistant
from homeassistant.helpers.entity import EntityCategory
from homeassistant.helpers.entity_platform import AddEntitiesCallback
from homeassistant.helpers.update_coordinator import UpdateFailed

from .const import DOMAIN, HEADLIGHTMODES
from .entity import AutomowerEntity

_LOGGER = logging.getLogger(__name__)


async def async_setup_entry(
    hass: HomeAssistant, entry: ConfigEntry, async_add_entities: AddEntitiesCallback
) -> None:
    """Set up select platform."""
    coordinator = hass.data[DOMAIN][entry.entry_id]
    async_add_entities(
        AutomowerSelect(coordinator, idx)
        for idx, ent in enumerate(coordinator.session.data["data"])
        if not coordinator.session.data["data"][idx]["attributes"]["system"]["model"]
        in ["550", "Ceora"]
        and coordinator.session.data["data"][idx]["attributes"]["headlight"]["mode"]
        is not None
    )


class AutomowerSelect(SelectEntity, AutomowerEntity):
    """Defining the Headlight Mode Select Entity."""

    _attr_options = HEADLIGHTMODES
    _attr_icon = "mdi:car-light-high"
    _attr_entity_category = EntityCategory.CONFIG
    _attr_translation_key = "headlight_mode"

    def __init__(self, session, idx):
        """Initialize AutomowerSelect."""
        super().__init__(session, idx)
        self._attr_unique_id = f"{self.mower_id}_headlight_mode"

    @property
    def available(self) -> bool:
        """Return True if the device is available."""
        available = self.get_mower_attributes()["metadata"]["connected"]
        return available

    @property
    def current_option(self) -> str:
        """Return a the current option for the entity."""
        mower_attributes = AutomowerEntity.get_mower_attributes(self)
        return mower_attributes["headlight"]["mode"].lower()

    async def async_select_option(self, option: str) -> None:
        """Change the selected option."""
        command_type = "settings"
        string = {
            "data": {
                "type": "settings",
                "attributes": {"headlight": {"mode": option.upper()}},
            }
        }
        payload = json.dumps(string)
        try:
            await self.coordinator.session.action(self.mower_id, payload, command_type)
        except Exception as exception:
            raise UpdateFailed(exception) from exception
>>>>>>> b0cc6e62
<|MERGE_RESOLUTION|>--- conflicted
+++ resolved
@@ -1,76 +1,3 @@
-<<<<<<< HEAD
-"""Platform for Husqvarna Automower device tracker integration."""
-import json
-import logging
-
-from homeassistant.components.select import SelectEntity
-from homeassistant.config_entries import ConfigEntry
-from homeassistant.core import HomeAssistant
-from homeassistant.helpers.entity import EntityCategory
-from homeassistant.helpers.entity_platform import AddEntitiesCallback
-from homeassistant.helpers.update_coordinator import UpdateFailed
-
-from .const import DOMAIN, HEADLIGHTMODES
-from .entity import AutomowerEntity
-
-_LOGGER = logging.getLogger(__name__)
-
-
-async def async_setup_entry(
-    hass: HomeAssistant, entry: ConfigEntry, async_add_entities: AddEntitiesCallback
-) -> None:
-    """Set up select platform."""
-    coordinator = hass.data[DOMAIN][entry.entry_id]
-    async_add_entities(
-        AutomowerSelect(coordinator, idx)
-        for idx, ent in enumerate(coordinator.session.data["data"])
-        if not coordinator.session.data["data"][idx]["attributes"]["system"]["model"]
-        in ["550", "Ceora"]
-        and coordinator.session.data["data"][idx]["attributes"]["headlight"]["mode"]
-        is not None
-    )
-
-
-class AutomowerSelect(SelectEntity, AutomowerEntity):
-    """Defining the Headlight Mode Select Entity."""
-
-    _attr_options = HEADLIGHTMODES
-    _attr_icon = "mdi:car-light-high"
-    _attr_entity_category = EntityCategory.CONFIG
-    _attr_name = "Headlight mode"
-
-    def __init__(self, session, idx):
-        """Initialize AutomowerSelect."""
-        super().__init__(session, idx)
-        self._attr_unique_id = f"{self.mower_id}_headlight_mode"
-
-    @property
-    def available(self) -> bool:
-        """Return True if the device is available."""
-        available = self.get_mower_attributes()["metadata"]["connected"]
-        return available
-
-    @property
-    def current_option(self) -> str:
-        """Return a the current option for the entity."""
-        mower_attributes = AutomowerEntity.get_mower_attributes(self)
-        return mower_attributes["headlight"]["mode"]
-
-    async def async_select_option(self, option: str) -> None:
-        """Change the selected option."""
-        command_type = "settings"
-        string = {
-            "data": {
-                "type": "settings",
-                "attributes": {"headlight": {"mode": option}},
-            }
-        }
-        payload = json.dumps(string)
-        try:
-            await self.coordinator.session.action(self.mower_id, payload, command_type)
-        except Exception as exception:
-            raise UpdateFailed(exception) from exception
-=======
 """Platform for Husqvarna Automower device tracker integration."""
 import json
 import logging
@@ -141,5 +68,4 @@
         try:
             await self.coordinator.session.action(self.mower_id, payload, command_type)
         except Exception as exception:
-            raise UpdateFailed(exception) from exception
->>>>>>> b0cc6e62
+            raise UpdateFailed(exception) from exception