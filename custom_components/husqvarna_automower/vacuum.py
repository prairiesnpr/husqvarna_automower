"""Creates a vacuum entity for the mower"""
import json
import logging
import time

import voluptuous as vol

from homeassistant.components.vacuum import (
    ATTR_STATUS,
    STATE_CLEANING,
    STATE_DOCKED,
    STATE_ERROR,
    STATE_IDLE,
    STATE_PAUSED,
    STATE_RETURNING,
    SUPPORT_BATTERY,
    SUPPORT_MAP,
    SUPPORT_PAUSE,
    SUPPORT_RETURN_HOME,
    SUPPORT_SEND_COMMAND,
    SUPPORT_START,
    SUPPORT_STATE,
    SUPPORT_STATUS,
    SUPPORT_STOP,
    StateVacuumEntity,
)
from homeassistant.helpers import config_validation as cv
from homeassistant.helpers import entity_platform
from homeassistant.helpers.entity import DeviceInfo
from homeassistant.helpers.update_coordinator import UpdateFailed

from .const import DOMAIN, ERRORCODES, HUSQVARNA_URL, ICON

SUPPORT_STATE_SERVICES = (
    SUPPORT_STATE
    | SUPPORT_BATTERY
    | SUPPORT_MAP
    | SUPPORT_PAUSE
    | SUPPORT_RETURN_HOME
    | SUPPORT_SEND_COMMAND
    | SUPPORT_START
    | SUPPORT_STATE
    | SUPPORT_STATUS
    | SUPPORT_STOP
)

_LOGGER = logging.getLogger(__name__)


async def async_setup_entry(hass, entry, async_add_devices) -> None:
    """Setup sensor platform."""
    session = hass.data[DOMAIN][entry.entry_id]
    async_add_devices(
        HusqvarnaAutomowerEntity(session, idx)
        for idx, ent in enumerate(session.data["data"])
    )
    platform = entity_platform.current_platform.get()

    platform.async_register_entity_service(
        "park_and_start",
        {
            vol.Required("command"): cv.string,
            vol.Required("duration"): vol.Coerce(int),
        },
        "async_custom_command",
    )


class HusqvarnaAutomowerEntity(StateVacuumEntity):
    """Defining each mower Entity."""

    def __init__(self, session, idx) -> None:
        self.session = session
        self.idx = idx

        mower = self.session.data["data"][self.idx]
        mower_attributes = self.__get_mower_attributes()

        self.mower_id = mower["id"]
        self.mower_name = mower_attributes["system"]["name"]
        self.model = mower_attributes["system"]["model"]
        self._available = None

        self.session.register_cb(
            lambda _: self.async_write_ha_state(), schedule_immediately=True
        )

    def __get_mower_attributes(self):
        return self.session.data["data"][self.idx]["attributes"]

    @property
    def device_info(self) -> DeviceInfo:
        return DeviceInfo(
            identifiers={(DOMAIN, self.mower_id)},
            name=self.mower_name,
            manufacturer="Husqvarna",
            model=self.model,
            configuration_url=HUSQVARNA_URL,
            suggested_area="Garden",
        )

    @property
    def available(self) -> bool:
        """Return True if the device is available."""
        available = False
        try:
            available = (
                self.__get_mower_attributes()["metadata"]["connected"]
                and self.session.data["data"][self.idx]["id"] == self.mower_id
            )
        except (IndexError, KeyError):
            pass

        if self._available != available:
            if self._available is not None:
                if available:
                    _LOGGER.info("Connected to %s again", self.mower_name)
                else:
                    _LOGGER.warning("Connection to %s lost", self.mower_name)
            self._available = available

        return available

    @property
    def name(self) -> str:
        """Return the name of the mower."""
        return self.mower_name

    @property
    def unique_id(self) -> str:
        """Return a unique ID to use for this mower."""
        return self.session.data["data"][self.idx]["id"]

    @property
    def state(self) -> str:
        """Return the state of the mower."""
        mower_attributes = self.__get_mower_attributes()
        if mower_attributes["mower"]["state"] in ["PAUSED"]:
            return STATE_PAUSED
        if mower_attributes["mower"]["state"] in [
            "WAIT_UPDATING",
            "WAIT_POWER_UP",
        ]:
            return STATE_IDLE
        if (mower_attributes["mower"]["state"] == "RESTRICTED") or (
            mower_attributes["mower"]["activity"] in ["PARKED_IN_CS", "CHARGING"]
        ):
            return STATE_DOCKED
        if mower_attributes["mower"]["activity"] in ["MOWING", "LEAVING"]:
            return STATE_CLEANING
        if mower_attributes["mower"]["activity"] == "GOING_HOME":
            return STATE_RETURNING
        if (
            mower_attributes["mower"]["state"]
            in [
                "FATAL_ERROR",
                "ERROR",
                "ERROR_AT_POWER_UP",
                "NOT_APPLICABLE",
                "UNKNOWN",
                "STOPPED",
                "OFF",
            ]
        ) or mower_attributes["mower"]["activity"] in [
            "STOPPED_IN_GARDEN",
            "UNKNOWN",
            "NOT_APPLICABLE",
        ]:
            return STATE_ERROR

    @property
    def error(self) -> str:
        """An error message if the vacuum is in STATE_ERROR."""
        if self.state == STATE_ERROR:
            mower_attributes = self.__get_mower_attributes()
            return ERRORCODES.get(mower_attributes["mower"]["errorCode"])
        return ""

    @property
    def icon(self) -> str:
        """Return the icon of the mower."""
        return ICON

    @property
    def supported_features(self) -> int:
        """Flag supported features."""
        return SUPPORT_STATE_SERVICES

    @property
    def battery_level(self) -> int:
        """Return the current battery level of the mower."""
        return max(
            0,
            min(
                100,
                self.__get_mower_attributes()["battery"]["batteryPercent"],
            ),
        )

    def __get_status(self) -> str:
        mower_attributes = self.__get_mower_attributes()
        next_start_short = ""
        if mower_attributes["planner"]["nextStartTimestamp"] != 0:
            next_start_short = time.strftime(
                ", next start: %a %H:%M",
                time.gmtime((mower_attributes["planner"]["nextStartTimestamp"]) / 1000),
            )
        if mower_attributes["mower"]["state"] == "UNKNOWN":
            return "Unknown"
        if mower_attributes["mower"]["state"] == "NOT_APPLICABLE":
            return "Not applicable"
        if mower_attributes["mower"]["state"] == "PAUSED":
            return "Paused"
        if mower_attributes["mower"]["state"] == "IN_OPERATION":
            if mower_attributes["mower"]["activity"] == "UNKNOWN":
                return "Unknown"
            if mower_attributes["mower"]["activity"] == "NOT_APPLICABLE":
                return "Not applicable"
            if mower_attributes["mower"]["activity"] == "MOWING":
                return "Mowing"
            if mower_attributes["mower"]["activity"] == "GOING_HOME":
                return "Going to charging station"
            if mower_attributes["mower"]["activity"] == "CHARGING":
                return f"Charging{next_start_short}"
            if mower_attributes["mower"]["activity"] == "LEAVING":
                return "Leaving charging station"
            if mower_attributes["mower"]["activity"] == "PARKED_IN_CS":
                return "Parked"
            if mower_attributes["mower"]["activity"] == "STOPPED_IN_GARDEN":
                return "Stopped"
        if mower_attributes["mower"]["state"] == "WAIT_UPDATING":
            return "Updating"
        if mower_attributes["mower"]["state"] == "WAIT_POWER_UP":
            return "Powering up"
        if mower_attributes["mower"]["state"] == "RESTRICTED":
            if mower_attributes["planner"]["restrictedReason"] == "WEEK_SCHEDULE":
                return f"Schedule{next_start_short}"
            if mower_attributes["planner"]["restrictedReason"] == "PARK_OVERRIDE":
                return "Park override"
            if mower_attributes["planner"]["restrictedReason"] == "SENSOR":
                return "Weather timer"
            if mower_attributes["planner"]["restrictedReason"] == "DAILY_LIMIT":
                return "Daily limit"
            if mower_attributes["planner"]["restrictedReason"] == "NOT_APPLICABLE":
                return "Parked until further notice"
        if mower_attributes["mower"]["state"] == "OFF":
            return "Off"
        if mower_attributes["mower"]["state"] == "STOPPED":
            return "Stopped"
        if mower_attributes["mower"]["state"] in [
            "ERROR",
            "FATAL_ERROR",
            "ERROR_AT_POWER_UP",
        ]:
            return ERRORCODES.get(mower_attributes["mower"]["errorCode"])
        return "Unknown"

    @property
    def extra_state_attributes(self) -> dict:
        """Return the specific state attributes of this mower."""
        mower_attributes = self.__get_mower_attributes()
        error_message = None
        error_time = None
        if mower_attributes["mower"]["state"] in [
            "ERROR",
            "FATAL_ERROR",
            "ERROR_AT_POWER_UP",
        ]:
            error_message = ERRORCODES.get(mower_attributes["mower"]["errorCode"])
            error_time = time.strftime(
                "%Y-%m-%d %H:%M:%S",
                time.gmtime((mower_attributes["mower"]["errorCodeTimestamp"]) / 1000),
            )

        next_start = None
        if mower_attributes["planner"]["nextStartTimestamp"] != 0:
            next_start = time.strftime(
                "%Y-%m-%d %H:%M:%S",
                time.gmtime((mower_attributes["planner"]["nextStartTimestamp"]) / 1000),
            )

        attributes = {
            ATTR_STATUS: self.__get_status(),
            "mode": mower_attributes["mower"]["mode"],
            "activity": mower_attributes["mower"]["activity"],
            "state": mower_attributes["mower"]["state"],
            "errorMessage": error_message,
            "errorTime": error_time,
            "nextStart": next_start,
            "action": mower_attributes["planner"]["override"]["action"],
            "restrictedReason": mower_attributes["planner"]["restrictedReason"],
            "headlight": mower_attributes["settings"]["headlight"]["mode"],
        }

<<<<<<< HEAD
    async def async_start(self) -> None:
=======
        if "4" in self.model:
            attributes["cuttingHeight"] = mower_attributes["settings"]["cuttingHeight"]

        return attributes

    async def async_start(self):
>>>>>>> ea5725b3
        """Resume schedule."""
        payload = '{"data": {"type": "ResumeSchedule"}}'
        try:
            await self.session.action(self.mower_id, payload)
        except Exception as exception:
            raise UpdateFailed(exception) from exception

    async def async_pause(self) -> None:
        """Pauses the mower."""
        payload = '{"data": {"type": "Pause"}}'
        try:
            await self.session.action(self.mower_id, payload)
        except Exception as exception:
            raise UpdateFailed(exception) from exception

    async def async_stop(self, **kwargs) -> None:
        """Parks the mower until next schedule."""
        payload = '{"data": {"type": "ParkUntilNextSchedule"}}'
        try:
            await self.session.action(self.mower_id, payload)
        except Exception as exception:
            raise UpdateFailed(exception) from exception

    async def async_return_to_base(self, **kwargs) -> None:
        """Parks the mower until further notice."""
        payload = '{"data": {"type": "ParkUntilFurtherNotice"}}'
        try:
            await self.session.action(self.mower_id, payload)
        except Exception as exception:
            raise UpdateFailed(exception) from exception

    async def async_custom_command(self, command, duration, **kwargs) -> None:
        """Parks the mower until further notice."""
        string = {
            "data": {
                "type": command,
                "attributes": {"duration": duration},
            }
        }
        payload = json.dumps(string)
        try:
            await self.session.action(self.mower_id, payload)
        except Exception as exception:
            raise UpdateFailed(exception) from exception
<|MERGE_RESOLUTION|>--- conflicted
+++ resolved
@@ -1,348 +1,344 @@
-"""Creates a vacuum entity for the mower"""
-import json
-import logging
-import time
-
-import voluptuous as vol
-
-from homeassistant.components.vacuum import (
-    ATTR_STATUS,
-    STATE_CLEANING,
-    STATE_DOCKED,
-    STATE_ERROR,
-    STATE_IDLE,
-    STATE_PAUSED,
-    STATE_RETURNING,
-    SUPPORT_BATTERY,
-    SUPPORT_MAP,
-    SUPPORT_PAUSE,
-    SUPPORT_RETURN_HOME,
-    SUPPORT_SEND_COMMAND,
-    SUPPORT_START,
-    SUPPORT_STATE,
-    SUPPORT_STATUS,
-    SUPPORT_STOP,
-    StateVacuumEntity,
-)
-from homeassistant.helpers import config_validation as cv
-from homeassistant.helpers import entity_platform
-from homeassistant.helpers.entity import DeviceInfo
-from homeassistant.helpers.update_coordinator import UpdateFailed
-
-from .const import DOMAIN, ERRORCODES, HUSQVARNA_URL, ICON
-
-SUPPORT_STATE_SERVICES = (
-    SUPPORT_STATE
-    | SUPPORT_BATTERY
-    | SUPPORT_MAP
-    | SUPPORT_PAUSE
-    | SUPPORT_RETURN_HOME
-    | SUPPORT_SEND_COMMAND
-    | SUPPORT_START
-    | SUPPORT_STATE
-    | SUPPORT_STATUS
-    | SUPPORT_STOP
-)
-
-_LOGGER = logging.getLogger(__name__)
-
-
-async def async_setup_entry(hass, entry, async_add_devices) -> None:
-    """Setup sensor platform."""
-    session = hass.data[DOMAIN][entry.entry_id]
-    async_add_devices(
-        HusqvarnaAutomowerEntity(session, idx)
-        for idx, ent in enumerate(session.data["data"])
-    )
-    platform = entity_platform.current_platform.get()
-
-    platform.async_register_entity_service(
-        "park_and_start",
-        {
-            vol.Required("command"): cv.string,
-            vol.Required("duration"): vol.Coerce(int),
-        },
-        "async_custom_command",
-    )
-
-
-class HusqvarnaAutomowerEntity(StateVacuumEntity):
-    """Defining each mower Entity."""
-
-    def __init__(self, session, idx) -> None:
-        self.session = session
-        self.idx = idx
-
-        mower = self.session.data["data"][self.idx]
-        mower_attributes = self.__get_mower_attributes()
-
-        self.mower_id = mower["id"]
-        self.mower_name = mower_attributes["system"]["name"]
-        self.model = mower_attributes["system"]["model"]
-        self._available = None
-
-        self.session.register_cb(
-            lambda _: self.async_write_ha_state(), schedule_immediately=True
-        )
-
-    def __get_mower_attributes(self):
-        return self.session.data["data"][self.idx]["attributes"]
-
-    @property
-    def device_info(self) -> DeviceInfo:
-        return DeviceInfo(
-            identifiers={(DOMAIN, self.mower_id)},
-            name=self.mower_name,
-            manufacturer="Husqvarna",
-            model=self.model,
-            configuration_url=HUSQVARNA_URL,
-            suggested_area="Garden",
-        )
-
-    @property
-    def available(self) -> bool:
-        """Return True if the device is available."""
-        available = False
-        try:
-            available = (
-                self.__get_mower_attributes()["metadata"]["connected"]
-                and self.session.data["data"][self.idx]["id"] == self.mower_id
-            )
-        except (IndexError, KeyError):
-            pass
-
-        if self._available != available:
-            if self._available is not None:
-                if available:
-                    _LOGGER.info("Connected to %s again", self.mower_name)
-                else:
-                    _LOGGER.warning("Connection to %s lost", self.mower_name)
-            self._available = available
-
-        return available
-
-    @property
-    def name(self) -> str:
-        """Return the name of the mower."""
-        return self.mower_name
-
-    @property
-    def unique_id(self) -> str:
-        """Return a unique ID to use for this mower."""
-        return self.session.data["data"][self.idx]["id"]
-
-    @property
-    def state(self) -> str:
-        """Return the state of the mower."""
-        mower_attributes = self.__get_mower_attributes()
-        if mower_attributes["mower"]["state"] in ["PAUSED"]:
-            return STATE_PAUSED
-        if mower_attributes["mower"]["state"] in [
-            "WAIT_UPDATING",
-            "WAIT_POWER_UP",
-        ]:
-            return STATE_IDLE
-        if (mower_attributes["mower"]["state"] == "RESTRICTED") or (
-            mower_attributes["mower"]["activity"] in ["PARKED_IN_CS", "CHARGING"]
-        ):
-            return STATE_DOCKED
-        if mower_attributes["mower"]["activity"] in ["MOWING", "LEAVING"]:
-            return STATE_CLEANING
-        if mower_attributes["mower"]["activity"] == "GOING_HOME":
-            return STATE_RETURNING
-        if (
-            mower_attributes["mower"]["state"]
-            in [
-                "FATAL_ERROR",
-                "ERROR",
-                "ERROR_AT_POWER_UP",
-                "NOT_APPLICABLE",
-                "UNKNOWN",
-                "STOPPED",
-                "OFF",
-            ]
-        ) or mower_attributes["mower"]["activity"] in [
-            "STOPPED_IN_GARDEN",
-            "UNKNOWN",
-            "NOT_APPLICABLE",
-        ]:
-            return STATE_ERROR
-
-    @property
-    def error(self) -> str:
-        """An error message if the vacuum is in STATE_ERROR."""
-        if self.state == STATE_ERROR:
-            mower_attributes = self.__get_mower_attributes()
-            return ERRORCODES.get(mower_attributes["mower"]["errorCode"])
-        return ""
-
-    @property
-    def icon(self) -> str:
-        """Return the icon of the mower."""
-        return ICON
-
-    @property
-    def supported_features(self) -> int:
-        """Flag supported features."""
-        return SUPPORT_STATE_SERVICES
-
-    @property
-    def battery_level(self) -> int:
-        """Return the current battery level of the mower."""
-        return max(
-            0,
-            min(
-                100,
-                self.__get_mower_attributes()["battery"]["batteryPercent"],
-            ),
-        )
-
-    def __get_status(self) -> str:
-        mower_attributes = self.__get_mower_attributes()
-        next_start_short = ""
-        if mower_attributes["planner"]["nextStartTimestamp"] != 0:
-            next_start_short = time.strftime(
-                ", next start: %a %H:%M",
-                time.gmtime((mower_attributes["planner"]["nextStartTimestamp"]) / 1000),
-            )
-        if mower_attributes["mower"]["state"] == "UNKNOWN":
-            return "Unknown"
-        if mower_attributes["mower"]["state"] == "NOT_APPLICABLE":
-            return "Not applicable"
-        if mower_attributes["mower"]["state"] == "PAUSED":
-            return "Paused"
-        if mower_attributes["mower"]["state"] == "IN_OPERATION":
-            if mower_attributes["mower"]["activity"] == "UNKNOWN":
-                return "Unknown"
-            if mower_attributes["mower"]["activity"] == "NOT_APPLICABLE":
-                return "Not applicable"
-            if mower_attributes["mower"]["activity"] == "MOWING":
-                return "Mowing"
-            if mower_attributes["mower"]["activity"] == "GOING_HOME":
-                return "Going to charging station"
-            if mower_attributes["mower"]["activity"] == "CHARGING":
-                return f"Charging{next_start_short}"
-            if mower_attributes["mower"]["activity"] == "LEAVING":
-                return "Leaving charging station"
-            if mower_attributes["mower"]["activity"] == "PARKED_IN_CS":
-                return "Parked"
-            if mower_attributes["mower"]["activity"] == "STOPPED_IN_GARDEN":
-                return "Stopped"
-        if mower_attributes["mower"]["state"] == "WAIT_UPDATING":
-            return "Updating"
-        if mower_attributes["mower"]["state"] == "WAIT_POWER_UP":
-            return "Powering up"
-        if mower_attributes["mower"]["state"] == "RESTRICTED":
-            if mower_attributes["planner"]["restrictedReason"] == "WEEK_SCHEDULE":
-                return f"Schedule{next_start_short}"
-            if mower_attributes["planner"]["restrictedReason"] == "PARK_OVERRIDE":
-                return "Park override"
-            if mower_attributes["planner"]["restrictedReason"] == "SENSOR":
-                return "Weather timer"
-            if mower_attributes["planner"]["restrictedReason"] == "DAILY_LIMIT":
-                return "Daily limit"
-            if mower_attributes["planner"]["restrictedReason"] == "NOT_APPLICABLE":
-                return "Parked until further notice"
-        if mower_attributes["mower"]["state"] == "OFF":
-            return "Off"
-        if mower_attributes["mower"]["state"] == "STOPPED":
-            return "Stopped"
-        if mower_attributes["mower"]["state"] in [
-            "ERROR",
-            "FATAL_ERROR",
-            "ERROR_AT_POWER_UP",
-        ]:
-            return ERRORCODES.get(mower_attributes["mower"]["errorCode"])
-        return "Unknown"
-
-    @property
-    def extra_state_attributes(self) -> dict:
-        """Return the specific state attributes of this mower."""
-        mower_attributes = self.__get_mower_attributes()
-        error_message = None
-        error_time = None
-        if mower_attributes["mower"]["state"] in [
-            "ERROR",
-            "FATAL_ERROR",
-            "ERROR_AT_POWER_UP",
-        ]:
-            error_message = ERRORCODES.get(mower_attributes["mower"]["errorCode"])
-            error_time = time.strftime(
-                "%Y-%m-%d %H:%M:%S",
-                time.gmtime((mower_attributes["mower"]["errorCodeTimestamp"]) / 1000),
-            )
-
-        next_start = None
-        if mower_attributes["planner"]["nextStartTimestamp"] != 0:
-            next_start = time.strftime(
-                "%Y-%m-%d %H:%M:%S",
-                time.gmtime((mower_attributes["planner"]["nextStartTimestamp"]) / 1000),
-            )
-
-        attributes = {
-            ATTR_STATUS: self.__get_status(),
-            "mode": mower_attributes["mower"]["mode"],
-            "activity": mower_attributes["mower"]["activity"],
-            "state": mower_attributes["mower"]["state"],
-            "errorMessage": error_message,
-            "errorTime": error_time,
-            "nextStart": next_start,
-            "action": mower_attributes["planner"]["override"]["action"],
-            "restrictedReason": mower_attributes["planner"]["restrictedReason"],
-            "headlight": mower_attributes["settings"]["headlight"]["mode"],
-        }
-
-<<<<<<< HEAD
-    async def async_start(self) -> None:
-=======
-        if "4" in self.model:
-            attributes["cuttingHeight"] = mower_attributes["settings"]["cuttingHeight"]
-
-        return attributes
-
-    async def async_start(self):
->>>>>>> ea5725b3
-        """Resume schedule."""
-        payload = '{"data": {"type": "ResumeSchedule"}}'
-        try:
-            await self.session.action(self.mower_id, payload)
-        except Exception as exception:
-            raise UpdateFailed(exception) from exception
-
-    async def async_pause(self) -> None:
-        """Pauses the mower."""
-        payload = '{"data": {"type": "Pause"}}'
-        try:
-            await self.session.action(self.mower_id, payload)
-        except Exception as exception:
-            raise UpdateFailed(exception) from exception
-
-    async def async_stop(self, **kwargs) -> None:
-        """Parks the mower until next schedule."""
-        payload = '{"data": {"type": "ParkUntilNextSchedule"}}'
-        try:
-            await self.session.action(self.mower_id, payload)
-        except Exception as exception:
-            raise UpdateFailed(exception) from exception
-
-    async def async_return_to_base(self, **kwargs) -> None:
-        """Parks the mower until further notice."""
-        payload = '{"data": {"type": "ParkUntilFurtherNotice"}}'
-        try:
-            await self.session.action(self.mower_id, payload)
-        except Exception as exception:
-            raise UpdateFailed(exception) from exception
-
-    async def async_custom_command(self, command, duration, **kwargs) -> None:
-        """Parks the mower until further notice."""
-        string = {
-            "data": {
-                "type": command,
-                "attributes": {"duration": duration},
-            }
-        }
-        payload = json.dumps(string)
-        try:
-            await self.session.action(self.mower_id, payload)
-        except Exception as exception:
-            raise UpdateFailed(exception) from exception
+"""Creates a vacuum entity for the mower"""
+import json
+import logging
+import time
+
+import voluptuous as vol
+
+from homeassistant.components.vacuum import (
+    ATTR_STATUS,
+    STATE_CLEANING,
+    STATE_DOCKED,
+    STATE_ERROR,
+    STATE_IDLE,
+    STATE_PAUSED,
+    STATE_RETURNING,
+    SUPPORT_BATTERY,
+    SUPPORT_MAP,
+    SUPPORT_PAUSE,
+    SUPPORT_RETURN_HOME,
+    SUPPORT_SEND_COMMAND,
+    SUPPORT_START,
+    SUPPORT_STATE,
+    SUPPORT_STATUS,
+    SUPPORT_STOP,
+    StateVacuumEntity,
+)
+from homeassistant.helpers import config_validation as cv
+from homeassistant.helpers import entity_platform
+from homeassistant.helpers.entity import DeviceInfo
+from homeassistant.helpers.update_coordinator import UpdateFailed
+
+from .const import DOMAIN, ERRORCODES, HUSQVARNA_URL, ICON
+
+SUPPORT_STATE_SERVICES = (
+    SUPPORT_STATE
+    | SUPPORT_BATTERY
+    | SUPPORT_MAP
+    | SUPPORT_PAUSE
+    | SUPPORT_RETURN_HOME
+    | SUPPORT_SEND_COMMAND
+    | SUPPORT_START
+    | SUPPORT_STATE
+    | SUPPORT_STATUS
+    | SUPPORT_STOP
+)
+
+_LOGGER = logging.getLogger(__name__)
+
+
+async def async_setup_entry(hass, entry, async_add_devices) -> None:
+    """Setup sensor platform."""
+    session = hass.data[DOMAIN][entry.entry_id]
+    async_add_devices(
+        HusqvarnaAutomowerEntity(session, idx)
+        for idx, ent in enumerate(session.data["data"])
+    )
+    platform = entity_platform.current_platform.get()
+
+    platform.async_register_entity_service(
+        "park_and_start",
+        {
+            vol.Required("command"): cv.string,
+            vol.Required("duration"): vol.Coerce(int),
+        },
+        "async_custom_command",
+    )
+
+
+class HusqvarnaAutomowerEntity(StateVacuumEntity):
+    """Defining each mower Entity."""
+
+    def __init__(self, session, idx) -> None:
+        self.session = session
+        self.idx = idx
+
+        mower = self.session.data["data"][self.idx]
+        mower_attributes = self.__get_mower_attributes()
+
+        self.mower_id = mower["id"]
+        self.mower_name = mower_attributes["system"]["name"]
+        self.model = mower_attributes["system"]["model"]
+        self._available = None
+
+        self.session.register_cb(
+            lambda _: self.async_write_ha_state(), schedule_immediately=True
+        )
+
+    def __get_mower_attributes(self):
+        return self.session.data["data"][self.idx]["attributes"]
+
+    @property
+    def device_info(self) -> DeviceInfo:
+        return DeviceInfo(
+            identifiers={(DOMAIN, self.mower_id)},
+            name=self.mower_name,
+            manufacturer="Husqvarna",
+            model=self.model,
+            configuration_url=HUSQVARNA_URL,
+            suggested_area="Garden",
+        )
+
+    @property
+    def available(self) -> bool:
+        """Return True if the device is available."""
+        available = False
+        try:
+            available = (
+                self.__get_mower_attributes()["metadata"]["connected"]
+                and self.session.data["data"][self.idx]["id"] == self.mower_id
+            )
+        except (IndexError, KeyError):
+            pass
+
+        if self._available != available:
+            if self._available is not None:
+                if available:
+                    _LOGGER.info("Connected to %s again", self.mower_name)
+                else:
+                    _LOGGER.warning("Connection to %s lost", self.mower_name)
+            self._available = available
+
+        return available
+
+    @property
+    def name(self) -> str:
+        """Return the name of the mower."""
+        return self.mower_name
+
+    @property
+    def unique_id(self) -> str:
+        """Return a unique ID to use for this mower."""
+        return self.session.data["data"][self.idx]["id"]
+
+    @property
+    def state(self) -> str:
+        """Return the state of the mower."""
+        mower_attributes = self.__get_mower_attributes()
+        if mower_attributes["mower"]["state"] in ["PAUSED"]:
+            return STATE_PAUSED
+        if mower_attributes["mower"]["state"] in [
+            "WAIT_UPDATING",
+            "WAIT_POWER_UP",
+        ]:
+            return STATE_IDLE
+        if (mower_attributes["mower"]["state"] == "RESTRICTED") or (
+            mower_attributes["mower"]["activity"] in ["PARKED_IN_CS", "CHARGING"]
+        ):
+            return STATE_DOCKED
+        if mower_attributes["mower"]["activity"] in ["MOWING", "LEAVING"]:
+            return STATE_CLEANING
+        if mower_attributes["mower"]["activity"] == "GOING_HOME":
+            return STATE_RETURNING
+        if (
+            mower_attributes["mower"]["state"]
+            in [
+                "FATAL_ERROR",
+                "ERROR",
+                "ERROR_AT_POWER_UP",
+                "NOT_APPLICABLE",
+                "UNKNOWN",
+                "STOPPED",
+                "OFF",
+            ]
+        ) or mower_attributes["mower"]["activity"] in [
+            "STOPPED_IN_GARDEN",
+            "UNKNOWN",
+            "NOT_APPLICABLE",
+        ]:
+            return STATE_ERROR
+
+    @property
+    def error(self) -> str:
+        """An error message if the vacuum is in STATE_ERROR."""
+        if self.state == STATE_ERROR:
+            mower_attributes = self.__get_mower_attributes()
+            return ERRORCODES.get(mower_attributes["mower"]["errorCode"])
+        return ""
+
+    @property
+    def icon(self) -> str:
+        """Return the icon of the mower."""
+        return ICON
+
+    @property
+    def supported_features(self) -> int:
+        """Flag supported features."""
+        return SUPPORT_STATE_SERVICES
+
+    @property
+    def battery_level(self) -> int:
+        """Return the current battery level of the mower."""
+        return max(
+            0,
+            min(
+                100,
+                self.__get_mower_attributes()["battery"]["batteryPercent"],
+            ),
+        )
+
+    def __get_status(self) -> str:
+        mower_attributes = self.__get_mower_attributes()
+        next_start_short = ""
+        if mower_attributes["planner"]["nextStartTimestamp"] != 0:
+            next_start_short = time.strftime(
+                ", next start: %a %H:%M",
+                time.gmtime((mower_attributes["planner"]["nextStartTimestamp"]) / 1000),
+            )
+        if mower_attributes["mower"]["state"] == "UNKNOWN":
+            return "Unknown"
+        if mower_attributes["mower"]["state"] == "NOT_APPLICABLE":
+            return "Not applicable"
+        if mower_attributes["mower"]["state"] == "PAUSED":
+            return "Paused"
+        if mower_attributes["mower"]["state"] == "IN_OPERATION":
+            if mower_attributes["mower"]["activity"] == "UNKNOWN":
+                return "Unknown"
+            if mower_attributes["mower"]["activity"] == "NOT_APPLICABLE":
+                return "Not applicable"
+            if mower_attributes["mower"]["activity"] == "MOWING":
+                return "Mowing"
+            if mower_attributes["mower"]["activity"] == "GOING_HOME":
+                return "Going to charging station"
+            if mower_attributes["mower"]["activity"] == "CHARGING":
+                return f"Charging{next_start_short}"
+            if mower_attributes["mower"]["activity"] == "LEAVING":
+                return "Leaving charging station"
+            if mower_attributes["mower"]["activity"] == "PARKED_IN_CS":
+                return "Parked"
+            if mower_attributes["mower"]["activity"] == "STOPPED_IN_GARDEN":
+                return "Stopped"
+        if mower_attributes["mower"]["state"] == "WAIT_UPDATING":
+            return "Updating"
+        if mower_attributes["mower"]["state"] == "WAIT_POWER_UP":
+            return "Powering up"
+        if mower_attributes["mower"]["state"] == "RESTRICTED":
+            if mower_attributes["planner"]["restrictedReason"] == "WEEK_SCHEDULE":
+                return f"Schedule{next_start_short}"
+            if mower_attributes["planner"]["restrictedReason"] == "PARK_OVERRIDE":
+                return "Park override"
+            if mower_attributes["planner"]["restrictedReason"] == "SENSOR":
+                return "Weather timer"
+            if mower_attributes["planner"]["restrictedReason"] == "DAILY_LIMIT":
+                return "Daily limit"
+            if mower_attributes["planner"]["restrictedReason"] == "NOT_APPLICABLE":
+                return "Parked until further notice"
+        if mower_attributes["mower"]["state"] == "OFF":
+            return "Off"
+        if mower_attributes["mower"]["state"] == "STOPPED":
+            return "Stopped"
+        if mower_attributes["mower"]["state"] in [
+            "ERROR",
+            "FATAL_ERROR",
+            "ERROR_AT_POWER_UP",
+        ]:
+            return ERRORCODES.get(mower_attributes["mower"]["errorCode"])
+        return "Unknown"
+
+    @property
+    def extra_state_attributes(self) -> dict:
+        """Return the specific state attributes of this mower."""
+        mower_attributes = self.__get_mower_attributes()
+        error_message = None
+        error_time = None
+        if mower_attributes["mower"]["state"] in [
+            "ERROR",
+            "FATAL_ERROR",
+            "ERROR_AT_POWER_UP",
+        ]:
+            error_message = ERRORCODES.get(mower_attributes["mower"]["errorCode"])
+            error_time = time.strftime(
+                "%Y-%m-%d %H:%M:%S",
+                time.gmtime((mower_attributes["mower"]["errorCodeTimestamp"]) / 1000),
+            )
+
+        next_start = None
+        if mower_attributes["planner"]["nextStartTimestamp"] != 0:
+            next_start = time.strftime(
+                "%Y-%m-%d %H:%M:%S",
+                time.gmtime((mower_attributes["planner"]["nextStartTimestamp"]) / 1000),
+            )
+
+        attributes = {
+            ATTR_STATUS: self.__get_status(),
+            "mode": mower_attributes["mower"]["mode"],
+            "activity": mower_attributes["mower"]["activity"],
+            "state": mower_attributes["mower"]["state"],
+            "errorMessage": error_message,
+            "errorTime": error_time,
+            "nextStart": next_start,
+            "action": mower_attributes["planner"]["override"]["action"],
+            "restrictedReason": mower_attributes["planner"]["restrictedReason"],
+            "headlight": mower_attributes["settings"]["headlight"]["mode"],
+        }
+
+        if "4" in self.model:
+            attributes["cuttingHeight"] = mower_attributes["settings"]["cuttingHeight"]
+
+        return attributes
+
+    async def async_start(self) -> None:
+        """Resume schedule."""
+        payload = '{"data": {"type": "ResumeSchedule"}}'
+        try:
+            await self.session.action(self.mower_id, payload)
+        except Exception as exception:
+            raise UpdateFailed(exception) from exception
+
+    async def async_pause(self) -> None:
+        """Pauses the mower."""
+        payload = '{"data": {"type": "Pause"}}'
+        try:
+            await self.session.action(self.mower_id, payload)
+        except Exception as exception:
+            raise UpdateFailed(exception) from exception
+
+    async def async_stop(self, **kwargs) -> None:
+        """Parks the mower until next schedule."""
+        payload = '{"data": {"type": "ParkUntilNextSchedule"}}'
+        try:
+            await self.session.action(self.mower_id, payload)
+        except Exception as exception:
+            raise UpdateFailed(exception) from exception
+
+    async def async_return_to_base(self, **kwargs) -> None:
+        """Parks the mower until further notice."""
+        payload = '{"data": {"type": "ParkUntilFurtherNotice"}}'
+        try:
+            await self.session.action(self.mower_id, payload)
+        except Exception as exception:
+            raise UpdateFailed(exception) from exception
+
+    async def async_custom_command(self, command, duration, **kwargs) -> None:
+        """Parks the mower until further notice."""
+        string = {
+            "data": {
+                "type": command,
+                "attributes": {"duration": duration},
+            }
+        }
+        payload = json.dumps(string)
+        try:
+            await self.session.action(self.mower_id, payload)
+        except Exception as exception:
+            raise UpdateFailed(exception) from exception