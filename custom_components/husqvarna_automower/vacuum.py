"""Creates a vacuum entity for the mower."""
import json
import logging

import voluptuous as vol
from aiohttp import ClientResponseError
from homeassistant.components.schedule import DOMAIN as SCHEDULE_DOMAIN
from homeassistant.components.vacuum import (
    STATE_CLEANING,
    STATE_DOCKED,
    STATE_ERROR,
    STATE_IDLE,
    STATE_PAUSED,
    STATE_RETURNING,
    StateVacuumEntity,
    VacuumEntityFeature,
)
from homeassistant.config_entries import ConfigEntry
from homeassistant.core import HomeAssistant
from homeassistant.exceptions import ConditionErrorMessage, HomeAssistantError
from homeassistant.helpers import config_validation as cv
from homeassistant.helpers import entity_platform
from homeassistant.helpers.entity_platform import AddEntitiesCallback
from homeassistant.helpers.storage import Store

from .const import (
    DOMAIN,
    ERROR_ACTIVITIES,
    ERRORCODES,
    WEEKDAYS,
)
from .entity import AutomowerEntity

SUPPORT_STATE_SERVICES = (
    VacuumEntityFeature.STATE
    | VacuumEntityFeature.PAUSE
    | VacuumEntityFeature.RETURN_HOME
    | VacuumEntityFeature.SEND_COMMAND
    | VacuumEntityFeature.START
    | VacuumEntityFeature.STOP
)

_LOGGER = logging.getLogger(__name__)


async def async_setup_entry(
    hass: HomeAssistant, entry: ConfigEntry, async_add_entities: AddEntitiesCallback
) -> None:
    """Set up vacuum platform."""
    coordinator = hass.data[DOMAIN][entry.entry_id]
    async_add_entities(
        HusqvarnaAutomowerEntity(coordinator, idx)
        for idx, ent in enumerate(coordinator.session.data["data"])
    )
    platform = entity_platform.current_platform.get()

    platform.async_register_entity_service(
        "calendar",
        {
            vol.Required("start"): cv.time,
            vol.Required("end"): cv.time,
            vol.Required("monday"): cv.boolean,
            vol.Required("tuesday"): cv.boolean,
            vol.Required("wednesday"): cv.boolean,
            vol.Required("thursday"): cv.boolean,
            vol.Required("friday"): cv.boolean,
            vol.Required("saturday"): cv.boolean,
            vol.Required("sunday"): cv.boolean,
        },
        "async_custom_calendar_command",
    )

    platform.async_register_entity_service(
        "schedule_selector",
        {
            vol.Required("schedule_selector"): cv.string,
        },
        "async_schedule_selector",
    )

    platform.async_register_entity_service(
        "custom_command",
        {
            vol.Required("command_type"): cv.string,
            vol.Required("json_string"): cv.string,
        },
        "async_custom_command",
    )


class HusqvarnaAutomowerEntity(StateVacuumEntity, AutomowerEntity):
    """Defining each mower Entity."""

    _attr_icon = "mdi:robot-mower"
    _attr_name: str | None = None
    _attr_supported_features = SUPPORT_STATE_SERVICES
    _attr_translation_key = "mower"

    def __init__(self, session, idx):
        """Set up HusqvarnaAutomowerEntity."""
        super().__init__(session, idx)
        self._attr_unique_id = self.coordinator.session.data["data"][self.idx]["id"]

    @property
    def available(self) -> bool:
        """Return True if the device is available."""
        available = self.get_mower_attributes()["metadata"]["connected"]
        return available

    @property
    def battery_level(self) -> int:
        """Return the current battery level of the mower."""
        return max(
            0,
            min(
                100,
                AutomowerEntity.get_mower_attributes(self)["battery"]["batteryPercent"],
            ),
        )

    @property
    def state(self) -> str:
        """Return the state of the mower."""
        mower_attributes = AutomowerEntity.get_mower_attributes(self)
        if mower_attributes["mower"]["state"] in ["PAUSED"]:
            return STATE_PAUSED
        if mower_attributes["mower"]["state"] in [
            "WAIT_UPDATING",
            "WAIT_POWER_UP",
        ]:
            return STATE_IDLE
        if mower_attributes["mower"]["activity"] in ["MOWING", "LEAVING"]:
            return STATE_CLEANING
        if mower_attributes["mower"]["activity"] == "GOING_HOME":
            return STATE_RETURNING
        if (mower_attributes["mower"]["state"] == "RESTRICTED") or (
            mower_attributes["mower"]["activity"] in ["PARKED_IN_CS", "CHARGING"]
        ):
            return STATE_DOCKED
        if (
            mower_attributes["mower"]["state"]
            in [
                "FATAL_ERROR",
                "ERROR",
                "ERROR_AT_POWER_UP",
                "NOT_APPLICABLE",
                "UNKNOWN",
                "STOPPED",
                "OFF",
            ]
        ) or mower_attributes["mower"]["activity"] in ERROR_ACTIVITIES:
            return STATE_ERROR

<<<<<<< HEAD

class HusqvarnaAutomowerEntity(
    HusqvarnaAutomowerStateMixin, StateVacuumEntity, AutomowerEntity
):
    """Defining each mower Entity."""

    _attr_icon = "mdi:robot-mower"
    _attr_name: str | None = None
    _attr_supported_features = SUPPORT_STATE_SERVICES
    _attr_translation_key = "mower"

    def __init__(self, session, idx):
        """Set up HusqvarnaAutomowerEntity."""
        super().__init__(session, idx)
        self._attr_unique_id = self.coordinator.session.data["data"][self.idx]["id"]

    @property
    def available(self) -> bool:
        """Return True if the device is available."""
        available = self.get_mower_attributes()["metadata"]["connected"]
        return available
=======
    @property
    def error(self) -> str:
        """Define an error message if the vacuum is in STATE_ERROR."""
        if self.state == STATE_ERROR:
            mower_attributes = AutomowerEntity.get_mower_attributes(self)
            errorcode = mower_attributes["mower"]["errorCode"]
            return ERRORCODES.get(errorcode, f"error_{errorcode}")
        return None

    def __get_status(self) -> str:
        mower_attributes = AutomowerEntity.get_mower_attributes(self)
        next_start_short = ""
        if mower_attributes["planner"]["nextStartTimestamp"] != 0:
            next_start_dt_obj = AutomowerEntity.datetime_object(
                self, mower_attributes["planner"]["nextStartTimestamp"]
            )
            next_start_short = next_start_dt_obj.strftime(", next start: %a %H:%M")
        if mower_attributes["mower"]["state"] in MWR_STATE_TO_STATUS:
            return MWR_STATE_TO_STATUS.get(mower_attributes["mower"]["state"])
        if mower_attributes["mower"]["state"] == "IN_OPERATION":
            if mower_attributes["mower"]["activity"] in MWR_ACTIVITY_TO_STATUS:
                return MWR_ACTIVITY_TO_STATUS.get(mower_attributes["mower"]["activity"])
            if mower_attributes["mower"]["activity"] == "CHARGING":
                return f"Charging{next_start_short}"
        if mower_attributes["mower"]["state"] == "RESTRICTED":
            if (
                mower_attributes["planner"]["restrictedReason"]
                in MWR_RES_REASON_TO_STATUS
            ):
                return MWR_RES_REASON_TO_STATUS.get(
                    mower_attributes["planner"]["restrictedReason"]
                )
            if mower_attributes["planner"]["restrictedReason"] == "WEEK_SCHEDULE":
                return f"Schedule{next_start_short}"
        if mower_attributes["mower"]["state"] in ERROR_STATES:
            return ERRORCODES.get(mower_attributes["mower"]["errorCode"])
        return None
>>>>>>> ff426749

    @property
    def extra_state_attributes(self) -> dict:
        """Return the specific state attributes of this mower."""
        mower_attributes = AutomowerEntity.get_mower_attributes(self)
        action = mower_attributes["planner"]["override"]["action"]
        action = action.lower() if action is not None else action
        return {
            "action": action,
        }

    async def async_start(self) -> None:
        """Resume schedule."""
        command_type = "actions"
        payload = '{"data": {"type": "ResumeSchedule"}}'
        try:
            await self.coordinator.session.action(self.mower_id, payload, command_type)
        except ClientResponseError as exception:
            _LOGGER.error("Command couldn't be sent to the command que: %s", exception)

    async def async_pause(self) -> None:
        """Pauses the mower."""
        command_type = "actions"
        payload = '{"data": {"type": "Pause"}}'
        try:
            await self.coordinator.session.action(self.mower_id, payload, command_type)
        except ClientResponseError as exception:
            _LOGGER.error("Command couldn't be sent to the command que: %s", exception)

    async def async_stop(self, **kwargs) -> None:
        """Parks the mower until next schedule."""
        command_type = "actions"
        payload = '{"data": {"type": "ParkUntilNextSchedule"}}'
        try:
            await self.coordinator.session.action(self.mower_id, payload, command_type)
        except ClientResponseError as exception:
            _LOGGER.error("Command couldn't be sent to the command que: %s", exception)

    async def async_return_to_base(self, **kwargs) -> None:
        """Parks the mower until further notice."""
        command_type = "actions"
        payload = '{"data": {"type": "ParkUntilFurtherNotice"}}'
        try:
            await self.coordinator.session.action(self.mower_id, payload, command_type)
        except ClientResponseError as exception:
            _LOGGER.error("Command couldn't be sent to the command que: %s", exception)

    async def async_custom_calendar_command(
        self,
        start,
        end,
        monday,
        tuesday,
        wednesday,
        thursday,
        friday,
        saturday,
        sunday,
        **kwargs,  # pylint: disable=unused-argument
    ) -> None:
        """Send a custom calendar command to the mower."""
        start_in_minutes = start.hour * 60 + start.minute
        _LOGGER.debug("start in minutes int: %i", start_in_minutes)
        end_in_minutes = end.hour * 60 + end.minute
        _LOGGER.debug("end in minutes: %i", end_in_minutes)
        duration = end_in_minutes - start_in_minutes
        if duration <= 0:
            raise ConditionErrorMessage("<", "StartingTime must be before EndingTime")
        command_type = "calendar"
        string = {
            "data": {
                "type": "calendar",
                "attributes": {
                    "tasks": [
                        {
                            "start": start_in_minutes,
                            "duration": duration,
                            "monday": monday,
                            "tuesday": tuesday,
                            "wednesday": wednesday,
                            "thursday": thursday,
                            "friday": friday,
                            "saturday": saturday,
                            "sunday": sunday,
                        }
                    ]
                },
            }
        }
        payload = json.dumps(string)
        try:
            await self.coordinator.session.action(self.mower_id, payload, command_type)
        except ClientResponseError as exception:
            _LOGGER.error("Command couldn't be sent to the command que: %s", exception)
            raise HomeAssistantError("Command not allowed") from exception

    async def async_schedule_selector(
        self,
        schedule_selector,
        **kwargs,  # pylint: disable=unused-argument
    ) -> None:
        """Send a schedule created by the schedule helper to the mower."""
        schedule_list = schedule_selector.split(".")
        schedule_id = schedule_list[1]
        _LOGGER.debug("schedule_selector: %s", schedule_id)
        schedule_storage = Store(self.hass, 1, SCHEDULE_DOMAIN)
        schedule_storage_list = await schedule_storage.async_load()
        for ent, schedules in enumerate(schedule_storage_list["items"]):
            _LOGGER.debug("schedule: %s, ent %i", schedules, ent)
            if schedules["id"] == schedule_id:
                schedules.pop("name")
                schedules.pop("id")
                _LOGGER.debug("relevant schedule: %s", schedules)
                task_list = []
                for day, schedule in schedules.items():
                    for daily_task in schedule:
                        if daily_task:
                            start_time = daily_task["from"].split(":")
                            start_time_minutes = int(start_time[0]) * 60 + int(
                                start_time[1]
                            )
                            end_time = daily_task["to"].split(":")
                            end_time_minutes = int(end_time[0]) * 60 + int(end_time[1])
                            duration = end_time_minutes - start_time_minutes
                            addition = {}
                            relevant_day = False
                            addition = {
                                "start": start_time_minutes,
                                "duration": duration,
                            }
                            for relevant_day in WEEKDAYS:
                                if day == relevant_day:
                                    addition[relevant_day] = True
                                else:
                                    addition[relevant_day] = False
                            task_list.append(addition)
                    _LOGGER.debug("task_list: %s", task_list)
                command_type = "calendar"
                string = {
                    "data": {
                        "type": "calendar",
                        "attributes": {"tasks": task_list},
                    }
                }
                payload = json.dumps(string)
                try:
                    await self.coordinator.session.action(
                        self.mower_id, payload, command_type
                    )
                except ClientResponseError as exception:
                    _LOGGER.error(
                        "Command couldn't be sent to the command que: %s", exception
                    )
                    raise HomeAssistantError("Command not allowed.") from exception

    # pylint: disable=unused-argument
    async def async_custom_command(self, command_type, json_string, **kwargs) -> None:
        """Send a custom command to the mower."""
        try:
            await self.coordinator.session.action(
                self.mower_id, json_string, command_type
            )
        except ClientResponseError as exception:
            _LOGGER.error("Command couldn't be sent to the command que: %s", exception)
            raise HomeAssistantError("Command not allowed.") from exception<|MERGE_RESOLUTION|>--- conflicted
+++ resolved
@@ -151,67 +151,6 @@
         ) or mower_attributes["mower"]["activity"] in ERROR_ACTIVITIES:
             return STATE_ERROR
 
-<<<<<<< HEAD
-
-class HusqvarnaAutomowerEntity(
-    HusqvarnaAutomowerStateMixin, StateVacuumEntity, AutomowerEntity
-):
-    """Defining each mower Entity."""
-
-    _attr_icon = "mdi:robot-mower"
-    _attr_name: str | None = None
-    _attr_supported_features = SUPPORT_STATE_SERVICES
-    _attr_translation_key = "mower"
-
-    def __init__(self, session, idx):
-        """Set up HusqvarnaAutomowerEntity."""
-        super().__init__(session, idx)
-        self._attr_unique_id = self.coordinator.session.data["data"][self.idx]["id"]
-
-    @property
-    def available(self) -> bool:
-        """Return True if the device is available."""
-        available = self.get_mower_attributes()["metadata"]["connected"]
-        return available
-=======
-    @property
-    def error(self) -> str:
-        """Define an error message if the vacuum is in STATE_ERROR."""
-        if self.state == STATE_ERROR:
-            mower_attributes = AutomowerEntity.get_mower_attributes(self)
-            errorcode = mower_attributes["mower"]["errorCode"]
-            return ERRORCODES.get(errorcode, f"error_{errorcode}")
-        return None
-
-    def __get_status(self) -> str:
-        mower_attributes = AutomowerEntity.get_mower_attributes(self)
-        next_start_short = ""
-        if mower_attributes["planner"]["nextStartTimestamp"] != 0:
-            next_start_dt_obj = AutomowerEntity.datetime_object(
-                self, mower_attributes["planner"]["nextStartTimestamp"]
-            )
-            next_start_short = next_start_dt_obj.strftime(", next start: %a %H:%M")
-        if mower_attributes["mower"]["state"] in MWR_STATE_TO_STATUS:
-            return MWR_STATE_TO_STATUS.get(mower_attributes["mower"]["state"])
-        if mower_attributes["mower"]["state"] == "IN_OPERATION":
-            if mower_attributes["mower"]["activity"] in MWR_ACTIVITY_TO_STATUS:
-                return MWR_ACTIVITY_TO_STATUS.get(mower_attributes["mower"]["activity"])
-            if mower_attributes["mower"]["activity"] == "CHARGING":
-                return f"Charging{next_start_short}"
-        if mower_attributes["mower"]["state"] == "RESTRICTED":
-            if (
-                mower_attributes["planner"]["restrictedReason"]
-                in MWR_RES_REASON_TO_STATUS
-            ):
-                return MWR_RES_REASON_TO_STATUS.get(
-                    mower_attributes["planner"]["restrictedReason"]
-                )
-            if mower_attributes["planner"]["restrictedReason"] == "WEEK_SCHEDULE":
-                return f"Schedule{next_start_short}"
-        if mower_attributes["mower"]["state"] in ERROR_STATES:
-            return ERRORCODES.get(mower_attributes["mower"]["errorCode"])
-        return None
->>>>>>> ff426749
 
     @property
     def extra_state_attributes(self) -> dict:
