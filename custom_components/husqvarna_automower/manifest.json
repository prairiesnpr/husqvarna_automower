--- conflicted
+++ resolved
@@ -1,23 +1,17 @@
-{
-  "domain": "husqvarna_automower",
-  "name": "Husqvarna Automower",
-  "documentation": "https://github.com/Thomas55555/husqvarna_automower",
-  "issue_tracker": "https://github.com/Thomas55555/husqvarna_automower/issues",
-  "dependencies": [
-    "http"
-  ],
-  "config_flow": true,
-  "codeowners": [
-    "@Thomas55555"
-  ],
-  "requirements": [
-    "aioautomower==2021.3.5"
-  ],
-<<<<<<< HEAD
-  "version": "2021.3.5"
-}
-
-=======
-  "version": "0.0.0"
-}
->>>>>>> 264993a9
+{
+  "domain": "husqvarna_automower",
+  "name": "Husqvarna Automower",
+  "documentation": "https://github.com/Thomas55555/husqvarna_automower",
+  "issue_tracker": "https://github.com/Thomas55555/husqvarna_automower/issues",
+  "dependencies": [
+    "http"
+  ],
+  "config_flow": true,
+  "codeowners": [
+    "@Thomas55555"
+  ],
+  "requirements": [
+    "aioautomower==2021.3.5"
+  ],
+  "version": "0.0.0"
+}