--- conflicted
+++ resolved
@@ -21,11 +21,7 @@
     "Pillow"
   ],
   "requirements": [
-<<<<<<< HEAD
-    "aioautomower==2023.8.0",
-=======
     "aioautomower==2023.8.1",
->>>>>>> 14908217
     "geopy>=2.1.0",
     "numpy>=1.21.6",
     "Pillow>=9.1.1",
