{
  "domain": "husqvarna_automower",
  "name": "Husqvarna Automower",
  "documentation": "https://github.com/Thomas55555/husqvarna_automower",
  "issue_tracker": "https://github.com/Thomas55555/husqvarna_automower/issues",
  "dependencies": [
    "application_credentials"
  ],
  "config_flow": true,
  "codeowners": [
    "@Thomas55555"
  ],
  "requirements": [
<<<<<<< HEAD
    "aioautomower==2022.8.0b0",
=======
    "aioautomower==2022.7.2",
>>>>>>> a9748f32
    "geopy>=2.1.0",
    "numpy>=1.21.6",
    "Pillow>=9.1.1"
  ],
  "iot_class": "cloud_push",
  "version": "0.0.0"
}
<|MERGE_RESOLUTION|>--- conflicted
+++ resolved
@@ -1,25 +1,21 @@
-{
-  "domain": "husqvarna_automower",
-  "name": "Husqvarna Automower",
-  "documentation": "https://github.com/Thomas55555/husqvarna_automower",
-  "issue_tracker": "https://github.com/Thomas55555/husqvarna_automower/issues",
-  "dependencies": [
-    "application_credentials"
-  ],
-  "config_flow": true,
-  "codeowners": [
-    "@Thomas55555"
-  ],
-  "requirements": [
-<<<<<<< HEAD
-    "aioautomower==2022.8.0b0",
-=======
-    "aioautomower==2022.7.2",
->>>>>>> a9748f32
-    "geopy>=2.1.0",
-    "numpy>=1.21.6",
-    "Pillow>=9.1.1"
-  ],
-  "iot_class": "cloud_push",
-  "version": "0.0.0"
-}
+{
+  "domain": "husqvarna_automower",
+  "name": "Husqvarna Automower",
+  "documentation": "https://github.com/Thomas55555/husqvarna_automower",
+  "issue_tracker": "https://github.com/Thomas55555/husqvarna_automower/issues",
+  "dependencies": [
+    "application_credentials"
+  ],
+  "config_flow": true,
+  "codeowners": [
+    "@Thomas55555"
+  ],
+  "requirements": [
+    "aioautomower==2022.7.2",
+    "geopy>=2.1.0",
+    "numpy>=1.21.6",
+    "Pillow>=9.1.1"
+  ],
+  "iot_class": "cloud_push",
+  "version": "0.0.0"
+}