"""Config flow to add the integration via the UI."""
import logging

import voluptuous as vol
from aioautomower import GetAccessToken, GetMowerData, TokenError
from aiohttp.client_exceptions import ClientConnectorError, ClientResponseError

from homeassistant import config_entries
from homeassistant.const import (
    ATTR_CREDENTIALS,
    CONF_ACCESS_TOKEN,
    CONF_API_KEY,
    CONF_PASSWORD,
    CONF_TOKEN,
    CONF_USERNAME,
)

from .const import CONF_PROVIDER, CONF_TOKEN_TYPE, DOMAIN

_LOGGER = logging.getLogger(__name__)


class HusqvarnaConfigFlowHandler(config_entries.ConfigFlow, domain=DOMAIN):

    """Handle a config flow."""

    VERSION = 2

    async def _show_setup_form(self, errors):
        """Show the setup form to the user."""
        _LOGGER.debug("Show the setup form to the user")

        data_schema = {
            vol.Required(CONF_API_KEY): vol.All(str, vol.Length(min=36, max=36)),
            vol.Required(CONF_USERNAME): str,
            vol.Required(CONF_PASSWORD): str,
            vol.Required(ATTR_CREDENTIALS): bool,
        }

        return self.async_show_form(
            step_id="user", data_schema=vol.Schema(data_schema), errors=errors
        )

    async def async_step_user(self, user_input=None):
        """Handle the initial step."""
        errors = {}
        if user_input is None:
            return await self._show_setup_form(errors)
        try:
            get_token = GetAccessToken(
                user_input[CONF_API_KEY],
                user_input[CONF_USERNAME],
                user_input[CONF_PASSWORD],
            )
            access_token_raw = await get_token.async_get_access_token()
        except (ClientConnectorError, TokenError):
            # On 400 credentials could be wrong, or (Authentication API && Automower Connect API) are not connected.
            errors["base"] = "auth"
            return await self._show_setup_form(errors)
        except Exception:  # pylint: disable=broad-except
            _LOGGER.exception("Unexpected exception")
            errors["base"] = "auth"
            return await self._show_setup_form(errors)

        try:
            get_mower_data = GetMowerData(
                user_input[CONF_API_KEY],
                access_token_raw[CONF_ACCESS_TOKEN],
                access_token_raw[CONF_PROVIDER],
                access_token_raw[CONF_TOKEN_TYPE],
            )
            mower_data = await get_mower_data.async_mower_state()
            _LOGGER.debug("config: %s", mower_data)
        except (ClientConnectorError, ClientResponseError):
            if "amc:api" in access_token_raw["scope"]:
                errors["base"] = "api_key"  ## Something's wrong with the key
            else:
                errors["base"] = "mower"  ## Automower Connect API not connected
            return await self._show_setup_form(errors)
        except Exception:  # pylint: disable=broad-except
            _LOGGER.exception("Unexpected exception")
            errors["base"] = "unknown"
            return await self._show_setup_form(errors)

        if "amc:api" not in access_token_raw["scope"]:
            # If the API-Key is old
            errors["base"] = "api_key"
            return await self._show_setup_form(errors)

        unique_id = user_input[CONF_API_KEY]
        data = {
            CONF_API_KEY: user_input[CONF_API_KEY],
            CONF_TOKEN: access_token_raw,
        }
<<<<<<< HEAD

        if user_input[ATTR_CREDENTIALS] == True:
            data[CONF_USERNAME] = user_input[CONF_USERNAME]
            data[CONF_PASSWORD] = user_input[CONF_PASSWORD]

        existing_entry = await self.async_set_unique_id(CONF_UNIQUE_ID)
=======
        existing_entry = await self.async_set_unique_id(unique_id)
>>>>>>> 7d63e8d4

        if existing_entry:
            self.hass.config_entries.async_update_entry(existing_entry, data=data)
            await self.hass.config_entries.async_reload(existing_entry.entry_id)
            return self.async_abort(reason="reauth_successful")

        return self.async_create_entry(
            title=user_input[CONF_API_KEY],
            data=data,
        )

    async def async_step_reauth(self, user_input=None):
        """Perform reauth upon an API authentication error."""
        return await self.async_step_reauth_confirm()

    async def async_step_reauth_confirm(self, user_input=None):
        """Dialog that informs the user that reauth is required."""
        if user_input is None:
            return self.async_show_form(
                step_id="reauth_confirm",
                data_schema=vol.Schema({}),
            )
        return await self.async_step_user()<|MERGE_RESOLUTION|>--- conflicted
+++ resolved
@@ -92,16 +92,12 @@
             CONF_API_KEY: user_input[CONF_API_KEY],
             CONF_TOKEN: access_token_raw,
         }
-<<<<<<< HEAD
 
         if user_input[ATTR_CREDENTIALS] == True:
             data[CONF_USERNAME] = user_input[CONF_USERNAME]
             data[CONF_PASSWORD] = user_input[CONF_PASSWORD]
 
-        existing_entry = await self.async_set_unique_id(CONF_UNIQUE_ID)
-=======
         existing_entry = await self.async_set_unique_id(unique_id)
->>>>>>> 7d63e8d4
 
         if existing_entry:
             self.hass.config_entries.async_update_entry(existing_entry, data=data)
