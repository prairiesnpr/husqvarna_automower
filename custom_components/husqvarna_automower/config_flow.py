"""Config flow to add the integration via the UI."""
import logging

from aiohttp.client_exceptions import ClientConnectorError, ClientResponseError
import voluptuous as vol

from aioautomower import GetAccessToken, GetMowerData, TokenError
from homeassistant import data_entry_flow
from homeassistant.const import (
    ATTR_CREDENTIALS,
    CONF_ACCESS_TOKEN,
    CONF_API_KEY,
    CONF_CLIENT_ID,
    CONF_CLIENT_SECRET,
    CONF_PASSWORD,
    CONF_TOKEN,
    CONF_USERNAME,
)
from homeassistant.helpers import config_entry_oauth2_flow
from homeassistant.helpers.network import get_url

from .const import CONF_PROVIDER, CONF_TOKEN_TYPE, DOMAIN

_LOGGER = logging.getLogger(__name__)


class HusqvarnaConfigFlowHandler(
    config_entry_oauth2_flow.AbstractOAuth2FlowHandler,
    data_entry_flow.FlowHandler,
    domain=DOMAIN,
):

    """Handle a config flow."""

    DOMAIN = DOMAIN
    VERSION = 2

    async def _show_setup_form(self, errors):
        """Show the setup form to the user."""

        data_schema = {
            vol.Required(CONF_API_KEY): vol.All(str, vol.Length(min=36, max=36)),
            vol.Required(CONF_USERNAME): str,
            vol.Required(CONF_PASSWORD): str,
            vol.Required(ATTR_CREDENTIALS): bool,
        }

        return self.async_show_form(
            step_id="password", data_schema=vol.Schema(data_schema), errors=errors
        )

    async def async_step_user(self, user_input=None):
        """Handle the initial step."""

        _LOGGER.debug("URL: %s", get_url(self.hass))
        return self.async_show_menu(
            step_id="user",
            menu_options=["oauth2", "password"],
            description_placeholders={
                "model": "Example model",
            },
        )

    async def async_step_oauth2(self, user_input=None):
        """Handle the config-flow for Authorization Code Grant."""

        return await super().async_step_user(user_input)

    async def async_oauth_create_entry(self, data: dict) -> dict:
        """Create an entry for the flow."""

        data["token"]["status"] = 200
        await self.async_test_mower(
            self.hass.data[DOMAIN][CONF_CLIENT_ID], data[CONF_TOKEN]
        )
        return await self.async_step_finish(
            self.hass.data[DOMAIN][CONF_CLIENT_ID], data
        )

    async def async_step_password(self, user_input=None):
        """Handle the config-flow with api-key, username and password."""

        errors = {}
        if user_input is None:
            return await self._show_setup_form(errors)
        try:
            get_token = GetAccessToken(
                user_input[CONF_API_KEY],
                user_input[CONF_USERNAME],
                user_input[CONF_PASSWORD],
            )
            access_token_raw = await get_token.async_get_access_token()
        except (ClientConnectorError, TokenError):
            # On 400 credentials could be wrong, or (Authentication API && Automower Connect API) are not connected.
            errors["base"] = "auth"
            return await self._show_setup_form(errors)
        except Exception:  # pylint: disable=broad-except
            _LOGGER.exception("Unexpected exception")
            errors["base"] = "auth"
            return await self._show_setup_form(errors)

        await self.async_test_mower(user_input[CONF_API_KEY], access_token_raw)

        unique_id = user_input[CONF_API_KEY]
        data = {
            CONF_TOKEN: access_token_raw,
        }

<<<<<<< HEAD
        if user_input[ATTR_CREDENTIALS] is True:
            data[CONF_USERNAME] = user_input[CONF_USERNAME]
            data[CONF_PASSWORD] = user_input[CONF_PASSWORD]

        return await self.async_step_finish(unique_id, data)

    async def async_step_finish(self, unique_id, data):
        """Complete the config entries."""
=======
        if user_input[ATTR_CREDENTIALS] == True:
            data[CONF_USERNAME] = user_input[CONF_USERNAME]
            data[CONF_PASSWORD] = user_input[CONF_PASSWORD]

>>>>>>> 2c2ed6da
        existing_entry = await self.async_set_unique_id(unique_id)

        if existing_entry:
            self.hass.config_entries.async_update_entry(existing_entry, data=data)
            await self.hass.config_entries.async_reload(existing_entry.entry_id)
            return self.async_abort(reason="reauth_successful")

        return self.async_create_entry(
            title=unique_id,
            data=data,
        )

    async def async_test_mower(self, api_key, access_token_raw):
        """Test if mower data can be fetched with Rest, and also check websocket capabilities."""
        errors = {}
        try:
            get_mower_data = GetMowerData(
                api_key,
                access_token_raw[CONF_ACCESS_TOKEN],
                access_token_raw[CONF_PROVIDER],
                access_token_raw[CONF_TOKEN_TYPE],
            )
            mower_data = await get_mower_data.async_mower_state()
            _LOGGER.debug("config: %s", mower_data)
        except (ClientConnectorError, ClientResponseError):
            if "amc:api" in access_token_raw["scope"]:
                errors["base"] = "api_key"  ## Something's wrong with the key
            else:
                errors["base"] = "mower"  ## Automower Connect API not connected
            return await self._show_setup_form(errors)
        except Exception:  # pylint: disable=broad-except
            _LOGGER.exception("Unexpected exception")
            errors["base"] = "unknown"
            return await self._show_setup_form(errors)

        if "amc:api" not in access_token_raw["scope"]:
            # If the API-Key is old
            errors["base"] = "api_key"
            return await self._show_setup_form(errors)

    async def async_step_reauth(self, user_input=None):
        """Perform reauth upon an API authentication error."""
        return await self.async_step_reauth_confirm()

    async def async_step_reauth_confirm(self, user_input=None):
        """Dialog that informs the user that reauth is required."""
        if user_input is None:
            _LOGGER.debug("USER INPUT NONE")
            return self.async_show_form(
                step_id="reauth_confirm",
                data_schema=vol.Schema({}),
            )
        _LOGGER.debug("user_input: %s", user_input)
        return await self.async_step_user()

    @property
    def logger(self) -> logging.Logger:
        """Return logger."""
        return logging.getLogger(__name__)<|MERGE_RESOLUTION|>--- conflicted
+++ resolved
@@ -106,7 +106,6 @@
             CONF_TOKEN: access_token_raw,
         }
 
-<<<<<<< HEAD
         if user_input[ATTR_CREDENTIALS] is True:
             data[CONF_USERNAME] = user_input[CONF_USERNAME]
             data[CONF_PASSWORD] = user_input[CONF_PASSWORD]
@@ -115,12 +114,7 @@
 
     async def async_step_finish(self, unique_id, data):
         """Complete the config entries."""
-=======
-        if user_input[ATTR_CREDENTIALS] == True:
-            data[CONF_USERNAME] = user_input[CONF_USERNAME]
-            data[CONF_PASSWORD] = user_input[CONF_PASSWORD]
 
->>>>>>> 2c2ed6da
         existing_entry = await self.async_set_unique_id(unique_id)
 
         if existing_entry:
