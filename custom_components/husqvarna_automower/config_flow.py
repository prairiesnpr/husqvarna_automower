"""Config flow to add the integration via the UI."""
import logging
import os
import json

from aiohttp.client_exceptions import ClientConnectorError, ClientResponseError
import voluptuous as vol

from aioautomower import GetAccessToken, GetMowerData, TokenError
<<<<<<< HEAD
from homeassistant import data_entry_flow, config_entries
from homeassistant.helpers.selector import selector


=======
from homeassistant import config_entries, data_entry_flow
>>>>>>> b3557414
from homeassistant.const import (
    ATTR_CREDENTIALS,
    CONF_ACCESS_TOKEN,
    CONF_API_KEY,
    CONF_CLIENT_ID,
    CONF_PASSWORD,
    CONF_TOKEN,
    CONF_USERNAME,
)
from homeassistant.core import callback
from homeassistant.helpers import config_entry_oauth2_flow
from homeassistant.helpers.network import get_url

from .const import (
    CONF_PROVIDER,
    CONF_TOKEN_TYPE,
    DOMAIN,
    ENABLE_CAMERA,
    GPS_BOTTOM_RIGHT,
    GPS_TOP_LEFT,
    MAP_IMG_PATH,
<<<<<<< HEAD
    CONF_ZONES,
    ZONE_COORD,
    ZONE_NAME,
    ZONE_DEL,
    ZONE_SEL,
    ZONE_NEW,
    ZONE_FINISH,
    HOME_LOCATION,
=======
    MOWER_IMG_PATH,
>>>>>>> b3557414
)

_LOGGER = logging.getLogger(__name__)


class HusqvarnaConfigFlowHandler(
    config_entry_oauth2_flow.AbstractOAuth2FlowHandler,
    data_entry_flow.FlowHandler,
    domain=DOMAIN,
):

    """Handle a config flow."""

    DOMAIN = DOMAIN
    VERSION = 2

    async def _show_setup_form(self, errors):
        """Show the setup form to the user."""

        data_schema = {
            vol.Required(CONF_API_KEY): vol.All(str, vol.Length(min=36, max=36)),
            vol.Required(CONF_USERNAME): str,
            vol.Required(CONF_PASSWORD): str,
            vol.Required(ATTR_CREDENTIALS): bool,
        }

        return self.async_show_form(
            step_id="password", data_schema=vol.Schema(data_schema), errors=errors
        )

    async def async_step_user(self, user_input=None):
        """Handle the initial step."""

        _LOGGER.debug("URL: %s", get_url(self.hass))
        return self.async_show_menu(
            step_id="user",
            menu_options=["oauth2", "password"],
            description_placeholders={
                "model": "Example model",
            },
        )

    async def async_step_oauth2(self, user_input=None):
        """Handle the config-flow for Authorization Code Grant."""

        return await super().async_step_user(user_input)

    async def async_oauth_create_entry(self, data: dict) -> dict:
        """Create an entry for the flow."""

        data["token"]["status"] = 200
        await self.async_test_mower(
            self.hass.data[DOMAIN][CONF_CLIENT_ID], data[CONF_TOKEN]
        )
        return await self.async_step_finish(
            self.hass.data[DOMAIN][CONF_CLIENT_ID], data
        )

    async def async_step_password(self, user_input=None):
        """Handle the config-flow with api-key, username and password."""

        errors = {}
        if user_input is None:
            return await self._show_setup_form(errors)
        try:
            get_token = GetAccessToken(
                user_input[CONF_API_KEY],
                user_input[CONF_USERNAME],
                user_input[CONF_PASSWORD],
            )
            access_token_raw = await get_token.async_get_access_token()
        except (ClientConnectorError, TokenError):
            # On 400 credentials could be wrong, or (Authentication API && Automower Connect API) are not connected.
            errors["base"] = "auth"
            return await self._show_setup_form(errors)
        except Exception:  # pylint: disable=broad-except
            _LOGGER.exception("Unexpected exception")
            errors["base"] = "auth"
            return await self._show_setup_form(errors)

        await self.async_test_mower(user_input[CONF_API_KEY], access_token_raw)

        unique_id = user_input[CONF_API_KEY]
        data = {
            CONF_TOKEN: access_token_raw,
        }

        if user_input[ATTR_CREDENTIALS] is True:
            data[CONF_USERNAME] = user_input[CONF_USERNAME]
            data[CONF_PASSWORD] = user_input[CONF_PASSWORD]

        return await self.async_step_finish(unique_id, data)

    async def async_step_finish(self, unique_id, data):
        """Complete the config entries."""

        existing_entry = await self.async_set_unique_id(unique_id)

        if existing_entry:
            self.hass.config_entries.async_update_entry(existing_entry, data=data)
            await self.hass.config_entries.async_reload(existing_entry.entry_id)
            return self.async_abort(reason="reauth_successful")

        return self.async_create_entry(
            title=unique_id,
            data=data,
        )

    async def async_test_mower(self, api_key, access_token_raw):
        """Test if mower data can be fetched with Rest, and also check websocket capabilities."""
        errors = {}
        try:
            get_mower_data = GetMowerData(
                api_key,
                access_token_raw[CONF_ACCESS_TOKEN],
                access_token_raw[CONF_PROVIDER],
                access_token_raw[CONF_TOKEN_TYPE],
            )
            mower_data = await get_mower_data.async_mower_state()
            _LOGGER.debug("config: %s", mower_data)
        except (ClientConnectorError, ClientResponseError):
            if "amc:api" in access_token_raw["scope"]:
                errors["base"] = "api_key"  ## Something's wrong with the key
                _LOGGER.warning("Something's wrong with the API-key")
            else:
                errors["base"] = "mower"  ## Automower Connect API not connected
                _LOGGER.warning("Automower Connect API not connected")
            return await self._show_setup_form(errors)
        except Exception:  # pylint: disable=broad-except
            _LOGGER.exception("Unexpected exception")
            errors["base"] = "unknown"
            return await self._show_setup_form(errors)

        if "amc:api" not in access_token_raw["scope"]:
            # If the API-Key is old
            _LOGGER.warning("The API-key is too old. Renew it")
            errors["base"] = "api_key"
            return await self._show_setup_form(errors)

    async def async_step_reauth(self, user_input=None):
        """Perform reauth upon an API authentication error."""
        return await self.async_step_reauth_confirm()

    async def async_step_reauth_confirm(self, user_input=None):
        """Dialog that informs the user that reauth is required."""
        if user_input is None:
            _LOGGER.debug("USER INPUT NONE")
            return self.async_show_form(
                step_id="reauth_confirm",
                data_schema=vol.Schema({}),
            )
        _LOGGER.debug("user_input: %s", user_input)
        return await self.async_step_user()

    @property
    def logger(self) -> logging.Logger:
        """Return logger."""
        return logging.getLogger(__name__)

    @staticmethod
    @callback
    def async_get_options_flow(config_entry):
        """Get the options flow for this handler."""
        return OptionsFlowHandler(config_entry)


class OptionsFlowHandler(config_entries.OptionsFlow):
    """Handle a option flow."""

    def __init__(self, config_entry: config_entries.ConfigEntry) -> None:
        """Initialize options flow."""
        super().__init__()
        self.base_path = os.path.dirname(__file__)
        self.config_entry = config_entry

        self.user_input = dict(config_entry.options)
        if self.user_input.get(CONF_ZONES, False):
            self.user_input[CONF_ZONES] = json.loads(self.user_input[CONF_ZONES])

        self.configured_zones = self.user_input.get(CONF_ZONES, {})

        self.camera_enabled = self.user_input.get(ENABLE_CAMERA, False)
        self.map_top_left_coord = self.user_input.get(GPS_TOP_LEFT, "")
        if self.map_top_left_coord != "":
            self.map_top_left_coord = ",".join(
                [str(x) for x in self.map_top_left_coord]
            )

        self.map_bottom_right_coord = self.user_input.get(GPS_BOTTOM_RIGHT, "")
        if self.map_bottom_right_coord != "":
            self.map_bottom_right_coord = ",".join(
                [str(x) for x in self.map_bottom_right_coord]
            )

        self.mower_image_path = self.user_input.get(
            MOWER_IMG_PATH, os.path.join(self.base_path, "resources/mower.png")
        )
        self.map_img_path = self.user_input.get(
            MAP_IMG_PATH, os.path.join(self.base_path, "resources/map_image.png")
        )

        self.home_location = self.user_input.get(HOME_LOCATION, "")
        if self.home_location != "":
            self.home_location = ",".join([str(x) for x in self.home_location])

        self.sel_zone_id = None

    async def async_step_init(self, user_input=None):
        """Manage option flow"""
        return await self.async_step_select()

    async def async_step_select(self, user_input=None):
        """Select Configuration Item"""

        return self.async_show_menu(
            step_id="select",
            menu_options=["geofence_init", "camera_init", "home_init"],
        )

    async def async_step_home_init(self, user_input=None):
        """Configure the home location."""

        if user_input:
            if user_input.get(HOME_LOCATION):
                self.user_input[HOME_LOCATION] = [
                    float(x.strip())
                    for x in user_input.get(HOME_LOCATION).split(",")
                    if x
                ]
                return await self._update_options()
        data_schema = vol.Schema(
            {
                vol.Required(HOME_LOCATION, default=self.home_location): str,
            }
        )
        return self.async_show_form(step_id="home_init", data_schema=data_schema)

    async def async_step_geofence_init(self, user_input=None):
        """Configure the geofence"""

        if user_input:
            self.sel_zone_id = user_input.get(ZONE_SEL, ZONE_NEW)
            if self.sel_zone_id == ZONE_FINISH:
                return await self._update_options()

            return await self.async_step_zone_edit()

        configured_zone_keys = [ZONE_NEW, ZONE_FINISH] + list(
            self.configured_zones.keys()
        )
        data_schema = {}
        data_schema[ZONE_SEL] = selector(
            {
                "select": {
                    "options": configured_zone_keys,
                }
            }
        )
        return self.async_show_form(
            step_id="geofence_init", data_schema=vol.Schema(data_schema)
        )

    async def async_step_zone_edit(self, user_input=None):
        """Update the selected zone configuration."""
        if user_input:
            if user_input.get(ZONE_DEL) is True:
                self.configured_zones.pop(self.sel_zone_id, None)
            else:
                zone_coord = []
                if user_input.get(ZONE_COORD):
                    for coord in user_input.get(ZONE_COORD).split(";"):
                        if coord != "":
                            coord_split = coord.split(",")
                            zone_coord.append(
                                (float(coord_split[0]), float(coord_split[1]))
                            )
                    if self.sel_zone_id == ZONE_NEW:
                        self.sel_zone_id = (
                            user_input.get(ZONE_NAME).lower().strip().replace(" ", "_")
                        )

                    self.configured_zones[self.sel_zone_id] = {
                        ZONE_COORD: zone_coord,
                        ZONE_NAME: user_input.get(ZONE_NAME).strip(),
                    }

            self.user_input.update({CONF_ZONES: self.configured_zones})
            return await self.async_step_geofence_init()

        sel_zone = self.configured_zones.get(self.sel_zone_id, {})
        current_coordinates = sel_zone.get(ZONE_COORD, "")

        str_zone = ""
        sel_zone_name = sel_zone.get(ZONE_NAME, "")

        for coord in current_coordinates:
            str_zone += ",".join([str(x) for x in coord])
            str_zone += ";"

        sel_zone_coordinates = str_zone

        data_schema = vol.Schema(
            {
                vol.Required(ZONE_NAME, default=sel_zone_name): str,
                vol.Required(ZONE_COORD, default=sel_zone_coordinates): str,
                vol.Required(ZONE_DEL, default=False): bool,
            }
        )
        return self.async_show_form(step_id="zone_edit", data_schema=data_schema)

    async def async_step_camera_init(self, user_input=None):
        """Enable / Disable the camera."""

        if user_input:
            if user_input.get(ENABLE_CAMERA):
                self.user_input[ENABLE_CAMERA] = True
                return await self.async_step_camera_config()
            self.user_input[ENABLE_CAMERA] = False
            return await self._update_options()

        data_schema = vol.Schema(
            {
                vol.Required(ENABLE_CAMERA, default=self.camera_enabled): bool,
            }
        )
        return self.async_show_form(step_id="camera_init", data_schema=data_schema)

    async def async_step_camera_config(self, user_input=None):
        """Update the camera configuration."""
        if user_input:
            if user_input.get(GPS_TOP_LEFT):
                self.user_input[GPS_TOP_LEFT] = [
                    float(x.strip())
                    for x in user_input.get(GPS_TOP_LEFT).split(",")
                    if x
                ]
            if user_input.get(GPS_BOTTOM_RIGHT):
                self.user_input[GPS_BOTTOM_RIGHT] = [
                    float(x.strip())
                    for x in user_input.get(GPS_BOTTOM_RIGHT).split(",")
                    if x
                ]

            self.user_input[MOWER_IMG_PATH] = user_input.get(MOWER_IMG_PATH)
            self.user_input[MAP_IMG_PATH] = user_input.get(MAP_IMG_PATH)
            return await self._update_options()

        data_schema = vol.Schema(
            {
                vol.Required(GPS_TOP_LEFT, default=self.map_top_left_coord): str,
                vol.Required(
                    GPS_BOTTOM_RIGHT, default=self.map_bottom_right_coord
                ): str,
                vol.Required(MOWER_IMG_PATH, default=self.mower_image_path): str,
                vol.Required(MAP_IMG_PATH, default=self.map_img_path): str,
            }
        )
        return self.async_show_form(step_id="camera_config", data_schema=data_schema)

    async def _update_options(self):
        """Update config entry options."""

        self.user_input[CONF_ZONES] = json.dumps(self.user_input.get(CONF_ZONES, {}))
        return self.async_create_entry(title="", data=self.user_input)<|MERGE_RESOLUTION|>--- conflicted
+++ resolved
@@ -7,14 +7,9 @@
 import voluptuous as vol
 
 from aioautomower import GetAccessToken, GetMowerData, TokenError
-<<<<<<< HEAD
-from homeassistant import data_entry_flow, config_entries
+from homeassistant import config_entries, data_entry_flow
 from homeassistant.helpers.selector import selector
 
-
-=======
-from homeassistant import config_entries, data_entry_flow
->>>>>>> b3557414
 from homeassistant.const import (
     ATTR_CREDENTIALS,
     CONF_ACCESS_TOKEN,
@@ -36,7 +31,6 @@
     GPS_BOTTOM_RIGHT,
     GPS_TOP_LEFT,
     MAP_IMG_PATH,
-<<<<<<< HEAD
     CONF_ZONES,
     ZONE_COORD,
     ZONE_NAME,
@@ -45,9 +39,6 @@
     ZONE_NEW,
     ZONE_FINISH,
     HOME_LOCATION,
-=======
-    MOWER_IMG_PATH,
->>>>>>> b3557414
 )
 
 _LOGGER = logging.getLogger(__name__)
