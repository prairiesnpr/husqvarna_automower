--- conflicted
+++ resolved
@@ -19,8 +19,6 @@
     GPS_TOP_LEFT,
     MAP_IMG_PATH,
     MOWER_IMG_PATH,
-<<<<<<< HEAD
-=======
     CONF_ZONES,
     ZONE_COORD,
     ZONE_NAME,
@@ -28,7 +26,6 @@
     ZONE_SEL,
     ZONE_NEW,
     ZONE_FINISH,
->>>>>>> 5dcdd585
     HOME_LOCATION,
 )
 
@@ -113,13 +110,12 @@
         self.config_entry = config_entry
 
         self.user_input = dict(config_entry.options)
-<<<<<<< HEAD
-=======
+
         if self.user_input.get(CONF_ZONES, False):
             self.user_input[CONF_ZONES] = json.loads(self.user_input[CONF_ZONES])
 
         self.configured_zones = self.user_input.get(CONF_ZONES, {})
->>>>>>> 5dcdd585
+
 
         self.camera_enabled = self.user_input.get(ENABLE_CAMERA, False)
         self.map_top_left_coord = self.user_input.get(GPS_TOP_LEFT, "")
@@ -148,7 +144,6 @@
         self.sel_zone_id = None
 
     async def async_step_init(self, user_input=None):
-<<<<<<< HEAD
         """Manage option flow."""
         return await self.async_step_select()
 
@@ -156,18 +151,7 @@
         """Select Configuration Item."""
         return self.async_show_menu(
             step_id="select",
-            menu_options=["camera_init", "home_init"],
-=======
-        """Manage option flow"""
-        return await self.async_step_select()
-
-    async def async_step_select(self, user_input=None):
-        """Select Configuration Item"""
-
-        return self.async_show_menu(
-            step_id="select",
             menu_options=["geofence_init", "camera_init", "home_init"],
->>>>>>> 5dcdd585
         )
 
     async def async_step_home_init(self, user_input=None):
@@ -195,9 +179,7 @@
             step_id="home_init", data_schema=data_schema, errors=errors
         )
 
-<<<<<<< HEAD
-=======
-    async def async_step_geofence_init(self, user_input=None):
+ def async_step_geofence_init(self, user_input=None):
         """Configure the geofence"""
 
         if user_input:
@@ -289,7 +271,7 @@
             step_id="zone_edit", data_schema=data_schema, errors=errors
         )
 
->>>>>>> 5dcdd585
+
     async def async_step_camera_init(self, user_input=None):
         """Enable / Disable the camera."""
         if user_input:
@@ -314,7 +296,6 @@
             if user_input.get(GPS_TOP_LEFT):
                 pnt_validator = ValidatePointString(user_input.get(GPS_TOP_LEFT))
                 pnt_valid, pnt_error = pnt_validator.is_valid()
-<<<<<<< HEAD
 
                 if pnt_valid:
                     self.user_input[GPS_TOP_LEFT] = [
@@ -350,43 +331,6 @@
                 else:
                     errors[MOWER_IMG_PATH] = "not_file"
 
-=======
-
-                if pnt_valid:
-                    self.user_input[GPS_TOP_LEFT] = [
-                        pnt_validator.point.x,
-                        pnt_validator.point.y,
-                    ]
-                else:
-                    errors[GPS_TOP_LEFT] = pnt_error
-
-            if user_input.get(GPS_BOTTOM_RIGHT):
-                pnt_validator = ValidatePointString(user_input.get(GPS_BOTTOM_RIGHT))
-                pnt_valid, pnt_error = pnt_validator.is_valid()
-
-                if pnt_valid:
-                    self.user_input[GPS_BOTTOM_RIGHT] = [
-                        pnt_validator.point.x,
-                        pnt_validator.point.y,
-                    ]
-                else:
-                    errors[GPS_BOTTOM_RIGHT] = pnt_error
-
-            if self.user_input.get(GPS_BOTTOM_RIGHT) == self.user_input.get(
-                GPS_TOP_LEFT
-            ):
-                errors[GPS_BOTTOM_RIGHT] = "points_match"
-
-            if user_input.get(MOWER_IMG_PATH):
-                if os.path.isfile(user_input.get(MOWER_IMG_PATH)):
-                    if validate_image(user_input.get(MOWER_IMG_PATH)):
-                        self.user_input[MOWER_IMG_PATH] = user_input.get(MOWER_IMG_PATH)
-                    else:
-                        errors[MOWER_IMG_PATH] = "not_image"
-                else:
-                    errors[MOWER_IMG_PATH] = "not_file"
-
->>>>>>> 5dcdd585
             if user_input.get(MAP_IMG_PATH):
                 if os.path.isfile(user_input.get(MAP_IMG_PATH)):
                     if validate_image(user_input.get(MAP_IMG_PATH)):
@@ -415,9 +359,5 @@
 
     async def _update_options(self):
         """Update config entry options."""
-<<<<<<< HEAD
-=======
-
         self.user_input[CONF_ZONES] = json.dumps(self.user_input.get(CONF_ZONES, {}))
->>>>>>> 5dcdd585
         return self.async_create_entry(title="", data=self.user_input)