"""The constants for the Husqvarna Automower integration."""
from homeassistant.const import Platform
from shapely.geometry import Polygon

# Base component constants
NAME = "husqvarna_automower"
DOMAIN = "husqvarna_automower"
DOMAIN_DATA = f"{DOMAIN}_data"
INTEGRATION_VERSION = "master"
ISSUE_URL = "https://github.com/Thomas55555/husqvarna_automower"
HUSQVARNA_URL = "https://developer.husqvarnagroup.cloud/login"
OAUTH2_AUTHORIZE = "https://api.authentication.husqvarnagroup.dev/v1/oauth2/authorize"
OAUTH2_TOKEN = "https://api.authentication.husqvarnagroup.dev/v1/oauth2/token"

# Platforms
PLATFORMS = [
    Platform.BINARY_SENSOR,
    Platform.CALENDAR,
    Platform.IMAGE,
    Platform.DEVICE_TRACKER,
    Platform.NUMBER,
    Platform.SELECT,
    Platform.SENSOR,
    Platform.VACUUM,
]

# Configuration and options
CONF_ENABLED = "enabled"
CONF_API_KEY = "api_key"
CONF_PROVIDER = "provider"
CONF_TOKEN_TYPE = "token_type"
CONF_REFRESH_TOKEN = "refresh_token"
ACCESS_TOKEN_RAW = "access_token_raw"
POSITIONS = "positions"
HOME_LOCATION = "home_location"

# Image configuration
SEL_IMAGE = "selected_image"
ENABLE_IMAGE = "enable_image"
GPS_TOP_LEFT = "gps_top_left"
GPS_BOTTOM_RIGHT = "gps_bottom_right"
MOWER_IMG_PATH = "mower_img_path"
MAP_IMG_PATH = "map_img_path"
MAP_IMG_ROTATION = "map_img_rotation"
MAP_PATH_COLOR = "map_path_color"
ADD_IMAGES = "additional_mowers"


# Zone configuration
CONF_ZONES = "configured_zones"
ZONE_COORD = "zone_coordinates"
ZONE_NAME = "name"
ZONE_DISPLAY = "display"
ZONE_COLOR = "color"
ZONE_DEL = "delete"
ZONE_SEL = "selected_zone"
ZONE_NEW = "new"
ZONE_ID = "zone_id"
ZONE_FINISH = "save"
ZONE_MOWERS = "sel_mowers"
LAT_LON_BOUNDS = Polygon.from_bounds(xmin=-90.0, ymin=-180.0, xmax=90.0, ymax=180.0)


# Defaults
DEFAULT_NAME = DOMAIN


STARTUP_MESSAGE = f"""
-------------------------------------------------------------------
{NAME}
Version: {INTEGRATION_VERSION}
This is a custom integration!
If you have any issues with this you need to open an issue here:
{ISSUE_URL}
-------------------------------------------------------------------
"""

ERROR_STATES = ["ERROR", "FATAL_ERROR", "ERROR_AT_POWER_UP"]
ERROR_ACTIVITIES = ["STOPPED_IN_GARDEN", "UNKNOWN", "NOT_APPLICABLE"]

# Errorcodes
ERRORCODES = {
    0: "Unexpected error",
    1: "Outside working area",
    2: "No loop signal",
    3: "Wrong loop signal",
    4: "Loop sensor problem, front",
    5: "Loop sensor problem, rear",
    6: "Loop sensor problem, left",
    7: "Loop sensor problem, right",
    8: "Wrong PIN code",
    9: "Trapped",
    10: "Upside down",
    11: "Low battery",
    12: "Empty battery",
    13: "No drive",
    14: "Mower lifted",
    15: "Lifted",
    16: "Stuck in charging station",
    17: "Charging station blocked",
    18: "Collision sensor problem, rear",
    19: "Collision sensor problem, front",
    20: "Wheel motor blocked, right",
    21: "Wheel motor blocked, left",
    22: "Wheel drive problem, right",
    23: "Wheel drive problem, left",
    24: "Cutting system blocked",
    25: "Cutting system blocked",
    26: "Invalid sub-device combination",
    27: "Settings restored",
    28: "Memory circuit problem",
    29: "Slope too steep",
    30: "Charging system problem",
    31: "STOP button problem",
    32: "Tilt sensor problem",
    33: "Mower tilted",
    34: "Cutting stopped - slope too steep",
    35: "Wheel motor overloaded, right",
    36: "Wheel motor overloaded, left",
    37: "Charging current too high",
    38: "Electronic problem",
    39: "Cutting motor problem",
    40: "Limited cutting height range",
    41: "Unexpected cutting height adj",
    42: "Limited cutting height range",
    43: "Cutting height problem, drive",
    44: "Cutting height problem, curr",
    45: "Cutting height problem, dir",
    46: "Cutting height blocked",
    47: "Cutting height problem",
    48: "No response from charger",
    49: "Ultrasonic problem",
    50: "Guide 1 not found",
    51: "Guide 2 not found",
    52: "Guide 3 not found",
    53: "GPS navigation problem",
    54: "Weak GPS signal",
    55: "Difficult finding home",
    56: "Guide calibration accomplished",
    57: "Guide calibration failed",
    58: "Temporary battery problem",
    59: "Temporary battery problem",
    60: "Temporary battery problem",
    61: "Temporary battery problem",
    62: "Battery restriction due to ambient temperature",
    63: "Temporary battery problem",
    64: "Temporary battery problem",
    65: "Temporary battery problem",
    66: "Battery problem",
    67: "Battery problem",
    68: "Temporary battery problem",
    69: "Alarm! Mower switched off",
    70: "Alarm! Mower stopped",
    71: "Alarm! Mower lifted",
    72: "Alarm! Mower tilted",
    73: "Alarm! Mower in motion",
    74: "Alarm! Outside geofence",
    75: "Connection changed",
    76: "Connection NOT changed",
    77: "Com board not available",
    78: "Slipped - Mower has Slipped.Situation not solved with moving pattern",
    79: "Invalid battery combination - Invalid combination of different battery types.",
    80: "Cutting system imbalance    Warning",
    81: "Safety function faulty",
    82: "Wheel motor blocked, rear right",
    83: "Wheel motor blocked, rear left",
    84: "Wheel drive problem, rear right",
    85: "Wheel drive problem, rear left",
    86: "Wheel motor overloaded, rear right",
    87: "Wheel motor overloaded, rear left",
    88: "Angular sensor problem",
    89: "Invalid system configuration",
    90: "No power in charging station",
    91: "Switch cord problem",
    92: "Work area not valid",
    93: "No accurate position from satellites",
    94: "Reference station communication problem",
    95: "Folding sensor activated",
    96: "Right brush motor overloaded",
    97: "Left brush motor overloaded",
    98: "Ultrasonic Sensor 1 defect",
    99: "Ultrasonic Sensor 2 defect",
    100: "Ultrasonic Sensor 3 defect",
    101: "Ultrasonic Sensor 4 defect",
    102: "Cutting drive motor 1 defect",
    103: "Cutting drive motor 2 defect",
    104: "Cutting drive motor 3 defect",
    105: "Lift Sensor defect",
    106: "Collision sensor defect",
    107: "Docking sensor defect",
    108: "Folding cutting deck sensor defect",
    109: "Loop sensor defect",
    110: "Collision sensor error",
    111: "No confirmed position",
    112: "Cutting system major imbalance",
    113: "Complex working area",
    114: "Too high discharge current",
    115: "Too high internal current",
    116: "High charging power loss",
    117: "High internal power loss",
    118: "Charging system problem",
    119: "Zone generator problem",
    120: "Internal voltage error",
    121: "High internal temperature",
    122: "CAN error",
    123: "Destination not reachable",
    701: "Connectivity problem",
    702: "Connectivity settings restored",
    703: "Connectivity problem",
    704: "Connectivity problem",
    705: "Connectivity problem",
    706: "Poor signal quality",
    707: "SIM card requires PIN",
    708: "SIM card locked",
    709: "SIM card not found",
    710: "SIM card locked",
    711: "SIM card locked",
    712: "SIM card locked",
    713: "Geofence problem",
    714: "Geofence problem",
    715: "Connectivity problem",
    716: "Connectivity problem",
    717: "SMS could not be sent",
    724: "Communication circuit board SW must be updated",
}

# Headlight modes
HEADLIGHTMODES = ["always_on", "always_off", "evening_only", "evening_and_night"]

# Weekdays
WEEKDAYS = (
    "monday",
    "tuesday",
    "wednesday",
    "thursday",
    "friday",
    "saturday",
    "sunday",
)


WEEKDAYS_TO_RFC5545 = {
    "monday": "MO",
    "tuesday": "TU",
    "wednesday": "WE",
    "thursday": "TH",
    "friday": "FR",
    "saturday": "SA",
    "sunday": "SU",
}


# Models that support electronic cutting height
ELECTRONIC_CUTTING_HEIGHT_SUPPORT = [
    "320",
    "330",
    "405",
    "415",
    "420",
    "430",
    "435",
    "440",
    "450",
    "520",
    "535",
    "544",
    "546",
    "550",
    "550 EPOS",
]

# Models that support electronic cutting height, but are not changeable with this APII
NO_SUPPORT_FOR_CHANGING_CUTTING_HEIGHT = ["405", "415", "435", "544", "546", "550 EPOS"]

# Models that are able to change the cutting height with this API
CHANGING_CUTTING_HEIGHT_SUPPORT = list(
    set(ELECTRONIC_CUTTING_HEIGHT_SUPPORT) - set(NO_SUPPORT_FOR_CHANGING_CUTTING_HEIGHT)
)

<<<<<<< HEAD
PREV_CONFIG_VER = 2
CURRENT_CONFIG_VER = 3
=======
MWR_STATE_TO_STATUS = {
    "UNKNOWN": "unknown",
    "NOT_APPLICABLE": "not_applicable",
    "PAUSED": "paused",
    "WAIT_UPDATING": "updating",
    "WAIT_POWER_UP": "powering_up",
    "OFF": "off",
    "STOPPED": "stopped",
}

MWR_ACTIVITY_TO_STATUS = {
    "UNKNOWN": "unknown",
    "NOT_APPLICABLE": "not_applicable",
    "MOWING": "mowing",
    "GOING_HOME": "going_to_charging_station",
    "LEAVING": "leaving_charging_station",
    "PARKED_IN_CS": "parked",
    "STOPPED_IN_GARDEN": "stopped",
}

MWR_RES_REASON_TO_STATUS = {
    "PARK_OVERRIDE": "park_override",
    "SENSOR": "weather_timer",
    "DAILY_LIMIT": "daily_limit",
    "NOT_APPLICABLE": "parked_until_further_notice",
}

CURRENT_CONFIG_VER = 4
>>>>>>> ff426749
<|MERGE_RESOLUTION|>--- conflicted
+++ resolved
@@ -277,36 +277,5 @@
     set(ELECTRONIC_CUTTING_HEIGHT_SUPPORT) - set(NO_SUPPORT_FOR_CHANGING_CUTTING_HEIGHT)
 )
 
-<<<<<<< HEAD
 PREV_CONFIG_VER = 2
-CURRENT_CONFIG_VER = 3
-=======
-MWR_STATE_TO_STATUS = {
-    "UNKNOWN": "unknown",
-    "NOT_APPLICABLE": "not_applicable",
-    "PAUSED": "paused",
-    "WAIT_UPDATING": "updating",
-    "WAIT_POWER_UP": "powering_up",
-    "OFF": "off",
-    "STOPPED": "stopped",
-}
-
-MWR_ACTIVITY_TO_STATUS = {
-    "UNKNOWN": "unknown",
-    "NOT_APPLICABLE": "not_applicable",
-    "MOWING": "mowing",
-    "GOING_HOME": "going_to_charging_station",
-    "LEAVING": "leaving_charging_station",
-    "PARKED_IN_CS": "parked",
-    "STOPPED_IN_GARDEN": "stopped",
-}
-
-MWR_RES_REASON_TO_STATUS = {
-    "PARK_OVERRIDE": "park_override",
-    "SENSOR": "weather_timer",
-    "DAILY_LIMIT": "daily_limit",
-    "NOT_APPLICABLE": "parked_until_further_notice",
-}
-
-CURRENT_CONFIG_VER = 4
->>>>>>> ff426749
+CURRENT_CONFIG_VER = 4