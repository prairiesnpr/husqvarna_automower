--- conflicted
+++ resolved
@@ -29,11 +29,7 @@
 
 This Home Assistant integration provides status and control of supported Husqvarna  Automowers.  The official Husqvarna  [API](https://developer.husqvarnagroup.cloud/) uses websocket connection for pushed updates, so no polling is performed.  Park and Start commands including schedule overrides are supported by the integration allowing for robust automations to be implemented in Home Assistant.  Diagnostic and statics provided by the API are included with the integration for monitoring mower usage and performance.
 
-<<<<<<< HEAD
 ![Screenshot of the integration](/images/screenshot_husqvarna_automower.png)
-=======
-![Screenshot of the integration](https://raw.githubusercontent.com/Thomas55555/husqvarna_automower/main/screenshot_husqvarna_automower.PNG)
->>>>>>> 45046f88
 
 ## Supported devices
 
