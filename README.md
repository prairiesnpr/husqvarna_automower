--- conflicted
+++ resolved
@@ -29,11 +29,7 @@
 
 This Home Assistant integration provides status and control of supported Husqvarna  Automowers.  The official Husqvarna  [API](https://developer.husqvarnagroup.cloud/) uses websocket connection for pushed updates, so no polling is performed.  Park and Start commands including schedule overrides are supported by the integration allowing for robust automations to be implemented in Home Assistant.  Diagnostic and statics provided by the API are included with the integration for monitoring mower usage and performance.  
 
-<<<<<<< HEAD
 ![Screenshot of the integration](/images/screenshot_husqvarna_automower.png)
-=======
-![Screenshot of the integration](https://github.com/Thomas55555/husqvarna_automower/blob/main/screenshot_husqvarna_automower.PNG?raw=true)
->>>>>>> 47875e4a
 
 ## Supported devices
 
@@ -117,27 +113,23 @@
    * Copy and paste the *Application Key* into the *OAuth Client ID* field
    * Copy and paste the *Application Secret* into the *OAuth Client Secret* field
 
-<<<<<<< HEAD
+5. Click **Create**
+
+6. Browser will be redirected to Husqvarna Developer site.  Sign in and Authorize the integration to connect with your Husqvarna account
+
+7. After authorizing the integration the browser will show the my Home Assistant redirect link to link this account.  Click on **Link Account**.
+
+8. Confirm successful connection of mower and assign to an HA area if desired.
+
+### Camera Sensor
+
 #### Example of map camera
 ![Example of camera](/images/map_camera.png)
 
 #### Example of map camera with zones enabled
 ![Example of camera with zones enabled](/images/map_camera_zone.png)
 
-The optional camera entity is disabled by default.  The camera entity will plot the current coordinates and location history of the mower on a user provided image. To configure the entity you need to upload your desired map image and determine the coordinates of the top left corner and the bottom right corner of your selected image.
-=======
-5. Click **Create**
-
-6. Browser will be redirected to Husqvarna Developer site.  Sign in and Authorize the integration to connect with your Husqvarna account
-
-7. After authorizing the integration the browser will show the my Home Assistant redirect link to link this account.  Click on **Link Account**.
-
-8. Confirm successful connection of mower and assign to an HA area if desired.
-
-### Camera Sensor
-
 The camera entity is disabled by default.  The camera entity will plot the current coordinates and location history of the mower on a user provided image. To configure the entity you need to upload your desired map image and determine the coordinates of the top left corner and the bottom right corner of your selected image.
->>>>>>> 47875e4a
 
 The camera entity is configured via the configure option on the integration. To enter the coordinates, ensure that they are in Signed Degree format and separated by a comma for example (40.689209, -74.044661)
 
