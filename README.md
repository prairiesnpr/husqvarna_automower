# Home Assistant integration for Husqvarna Automower

# This fork varies from @Thomas55555 as follows

- Adds a zone sensor to track the zone the mower is in.  This is configurable and supports polygon zones.
- Uses a binary error sensor that has an error number and state for attributes.
- Better mower location icon
- Allows setting a home position, this is where the mower charger is located, when the mower is home the location of the zone will indicate home and the map camera will show the mower at the charger instead of it's reported position.

Custom component to support Automower.


- [About](#about)
- [Supported devices](#supported-devices)
- [Installation](#installation)
  - [Installation through HACS](#installation-through-hacs)
  - [Manual installation](#manual-installation)
- [Configuration](#configuration)
  - [Husqvarna API-Key](#husqvarna-api-key)
  - [Home Assistant](#home-assistant)
- [Usage](#usage)

## About

This integration is based on the offical
[API](https://developer.husqvarnagroup.cloud/). The integration is using the
Husqvarna websocket API for pushed updates, so no polling is performed. You
need a API key to use this integration, refer to [this
guide](https://developer.husqvarnagroup.cloud/docs/get-started) on how to
get one.

![Screenshot of the integration](/images/screenshot_husqvarna_automower.png)

## Supported devices

Only mowers with built-in Automower® Connect or with the Automower® Connect Module are supported. e.g.

- AUTOMOWER® 315X
- AUTOMOWER® 405X
- AUTOMOWER® 415X
- AUTOMOWER® 430X
- AUTOMOWER® 435X AWD
- AUTOMOWER® 450X


## Installation

Requires Home Assistant 2022.5.0 or newer.

### Installation through HACS

If you have not yet installed HACS, go get it at https://hacs.xyz/ and walk through the installation and configuration.

Then find the Husqvarna Automower integration in HACS and install it.

Restart Home Assistant!

Install the new integration through Configuration -> Integrations in HA (see below).

### Manual installation

Download the `husqvarna_automower.zip` file from the [release section](https://github.com/Thomas55555/husqvarna_automower/releases). Extract it and copy the content into the path `/config/custom_components/husqvarna_automower` of your HA installation. Do **not** download directly from the `main` branch.

## Configuration


### Husqvarna API-Key

In order to use this integration you must get a API-Key from Husqvarna.

1.  Go to <https://developer.husqvarnagroup.cloud/>

2.  Create an account if needed, otherwise sign in with your Husqvarna account.

3.  After signing in you will be automatically redirected to "Your applications". (Otherwise go to: <https://developer.husqvarnagroup.cloud/applications>)

4.  Create an new application, name it for example "My Home Assistant" (doesn't matter), leave the other fields empty.

5.  Click on "**+ Connect new API**" and connect the **Authentication API** and the **Husqvarna Automower API**.

6.  Copy your Application Key, this is what you need when you add the integration in Home Assistant.

### Home Assistant

Setup under Integrations in Home Assistant, search for "husqvarna_automower" and click on it, or use the My button:
[![my_button](https://my.home-assistant.io/badges/config_flow_start.svg)](https://my.home-assistant.io/redirect/config_flow_start/?domain=husqvarna_automower)

If the integration is not shown, try to refresh your browser (F5) or (Shift+F5). Maybe you need to reopen your browser.


Login with API-Key and Application Secret. You can find them on the Husqvarna site
[![Screenshot](https://user-images.githubusercontent.com/59625598/165815612-e52ad1b1-1e4f-44eb-ac18-e10a5f2db293.png)
On the Husqvrana site edit your Application and add your Home Assistant instance as redirect URL. Use My HomeAssistant 
```
https://my.home-assistant.io/redirect/oauth
```
You will be re-directed to the Husqvarna site and have to login there with username and password to authorize Home Assistant.

### Configuring the camera sensor

![Example of camera](/images/map_camera.png)

The optional camera entity is disabled by default.  The camera entity will plot the current coordinates and location history of the mower on a user provided image. To configure the entity you need to upload your desired map image and determine the coordinates of the top left corner and the bottom right corner of your selected image.

<<<<<<< HEAD
The camera entity is configured via the configure option on the integration. To enter the coordinates, ensure that they are in Signed Degree format and seperated by a comma for example ```40.689209, -74.044661```
=======
The camera entity is configured via the configure option on the integration. To enter the coordinates, ensure that they are in Signed Degree format and separated by a comma for example (40.689209, -74.044661)
>>>>>>> 1acc1c7f

You can then provide the path to the image you would like to use for the map and mower, this has been tested with the PNG format, other formats may work.


### Configuring the zone sensor

The optional zone sensor allows zones to be designated by coorinates, this sensor will then return the name of the zone the mower is currently located.

To create a Zone, select new then enter a name for the zone and the coordinates of the zone.  Coordinates are entered in Signed Degree format with latitude and lognitude seperated by a comma and each coordinate seperated by a semi colon. You must enter at least three coordinates to define a zone. For example: ```40.689209, -74.044661; 40.689210, -74.044652; 40.689211, -74.044655``` You must select save and then submit, exiting the flow in another manner will cause any entered zones to be lost.

If a Home Zone is set, the sensor will return Home and the camera will display the mower at the home location, when the mower is charging or at the docking station.

## Usage

`vacuum.start`
The mower continues to mow, within the specified schedule

`vacuum.pause`
Pauses the mower until a new command

`vacuum.stop`
The mower returns to the base and parks there until the next schedule starts

`vacuum.return_to_base`
The mower returns to the base and parks there until it gets a new start command

`husqvarna_automower.park_and_start`
With the this command you can override the current schedule for a specific time. For more details see the [Services](https://github.com/Thomas55555/husqvarna_automower#services) chapter

### Services

| Name          | Type          | Possible values   | Description
| ------------- | ------------- | -------------     | -------------
| command       | string        | `Start` \| `Park` | Start or park the mower
| duration      | int           | `1...60480`       | Duration for this command in minutes
| target        | string        |                 | The `entity_id` of your mower

Example for starting without the schedule for 120 minutes:
```
service: husqvarna_automower.park_and_start
data:
  command: Start
  duration: 120
target:
  entity_id: vacuum.automower_r_315x_haffi
```

Example for parking independent from the schedule for 5 minutes:
```
service: husqvarna_automower.park_and_start
data:
  command: Park
  duration: 5
target:
  entity_id: vacuum.automower_r_315x_haffi
```

## Debugging

To enable debug logging for this integration and related libraries you
can control this in your Home Assistant `configuration.yaml`
file. Example:

```
logger:
  default: info
  logs:
    custom_components.husqvarna_automower: debug
    aioautomower: debug
```

After a restart detailed log entries will appear in `/config/home-assistant.log`.<|MERGE_RESOLUTION|>--- conflicted
+++ resolved
@@ -102,11 +102,7 @@
 
 The optional camera entity is disabled by default.  The camera entity will plot the current coordinates and location history of the mower on a user provided image. To configure the entity you need to upload your desired map image and determine the coordinates of the top left corner and the bottom right corner of your selected image.
 
-<<<<<<< HEAD
-The camera entity is configured via the configure option on the integration. To enter the coordinates, ensure that they are in Signed Degree format and seperated by a comma for example ```40.689209, -74.044661```
-=======
 The camera entity is configured via the configure option on the integration. To enter the coordinates, ensure that they are in Signed Degree format and separated by a comma for example (40.689209, -74.044661)
->>>>>>> 1acc1c7f
 
 You can then provide the path to the image you would like to use for the map and mower, this has been tested with the PNG format, other formats may work.
 
