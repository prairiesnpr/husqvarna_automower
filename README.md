--- conflicted
+++ resolved
@@ -33,11 +33,7 @@
 
 ## Installation
 
-<<<<<<< HEAD
 Requires Home Assistant 2022.8.0b0 or newer.
-=======
-Home Assistant 2022.5.0 or newer is required.
->>>>>>> a9748f32
 
 ### Installation through HACS
 
@@ -103,15 +99,6 @@
 
 2. Acknowledge prompts to open link, install Husqvarna Automower integration
 
-<<<<<<< HEAD
-Login with API-Key and Application Secret. You can find them on the Husqvarna site
-[![Screenshot](https://user-images.githubusercontent.com/59625598/165815612-e52ad1b1-1e4f-44eb-ac18-e10a5f2db293.png)
-On the Husqvrana site edit your Application and add your Home Assistant instance as redirect URL. Use My HomeAssistant
-```
-https://my.home-assistant.io/redirect/oauth
-```
-You will be re-directed to the Husqvarna site and have to login there with username and password to authorize Home Assistant.
-=======
 3. Acknowledge prompt to setup application credentials.
 
 4. Enter the following from the Husqvrana developer tab:
@@ -119,7 +106,6 @@
    * The name of the application assigned in Step 3 above 
    * Copy and paste the *Application Key* into the *OAuth Client ID* field
    * Copy and paste the *Application Secret* into the *OAuth Client Secret* field
->>>>>>> a9748f32
 
 5. Click **Create**
 
